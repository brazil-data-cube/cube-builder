#
# This file is part of Python Module for Cube Builder.
# Copyright (C) 2019-2020 INPE.
#
# Cube Builder is free software; you can redistribute it and/or modify it
# under the terms of the MIT License; see LICENSE file for more details.
#

"""Define Brazil Data Cube Cube Builder routes."""

# 3rdparty
from flask import Blueprint, request, jsonify

# Cube Builder
from .version import __version__
from .controller import CubeController
from .forms import GridRefSysForm, DataCubeForm, DataCubeProcessForm, PeriodForm, \
                    CubeStatusForm, CubeItemsForm


bp = Blueprint('cubes', import_name=__name__)

@bp.route('/', methods=['GET'])
def status():
    return dict(
        message = 'Running',
        description = 'Cube Builder',
        version = __version__
    ), 200



@bp.route('/cube-status', methods=('GET', ))
def cube_status():
    form = CubeStatusForm()

    args = request.args.to_dict()

    errors = form.validate(args)

    if errors:
        return errors, 400

    return jsonify(CubeController.get_cube_status(**args))


@bp.route('/cubes', defaults=dict(cube_id=None), methods=['GET'])
@bp.route('/cubes/<cube_id>', methods=['GET'])
def list_cubes(cube_id):
    if cube_id is not None:
        message, status_code = CubeController.get_cube(cube_id)

    else:
        message, status_code = CubeController.list_cubes()

    return jsonify(message), status_code


@bp.route('/cubes/<cube_id>/tiles', methods=['GET'])
def list_tiles(cube_id):
    message, status_code = CubeController.list_tiles_cube(cube_id, only_ids=True)

    return jsonify(message), status_code


@bp.route('/cubes/<cube_id>/tiles/geom', methods=['GET'])
def list_tiles_as_features(cube_id):
    message, status_code = CubeController.list_tiles_cube(cube_id)

    return jsonify(message), status_code


@bp.route('/cubes/<cube_id>/items', methods=['GET'])
def list_cube_items(cube_id):
    form = CubeItemsForm()

    args = request.args.to_dict()

    errors = form.validate(args)

    if errors:
        return errors, 400

    message, status_code = CubeController.list_cube_items(cube_id, **args)

    return jsonify(message), status_code


@bp.route('/cubes/<cube_id>/meta', methods=['GET'])
def get_cube_meta(cube_id):
    """Retrieve the meta information of a data cube such STAC provider used, collection, etc."""
    message, status_code = CubeController.cube_meta(cube_id)

    return jsonify(message), status_code


@bp.route('/create-cube', methods=['POST'])
def create_cube():
    """Define POST handler for datacube creation.

    Expects a JSON that matches with ``DataCubeForm``.
    """
    form = DataCubeForm()

    args = request.get_json()

    errors = form.validate(args)

    if errors:
        return errors, 400

    data = form.load(args)

    cubes, status = CubeController.create(data)

    return jsonify(cubes), status


@bp.route('/start-cube', methods=['POST'])
def start_cube():
    """Define POST handler for datacube execution.

    Expects a JSON that matches with ``DataCubeProcessForm``.
    """
    args = request.get_json()

    form = DataCubeProcessForm()

    errors = form.validate(args)

    if errors:
        return errors, 400

    data = form.load(args)

    proc = CubeController.maestro(**data)

    return proc


@bp.route('/list-merges', methods=['GET'])
def list_merges():
    """Define POST handler for datacube execution.

    Expects a JSON that matches with ``DataCubeProcessForm``.
    """
    args = request.args

    res = CubeController.check_for_invalid_merges(**args)

    return res


<<<<<<< HEAD
@bp.route('/create-temporal-schema', methods=['POST'])
def temporal_schema():
    """Create the temporal composite schema using HTTP Post method.

    Expects a JSON that matches with ``TemporalSchemaParser``.
    """

    args = request.get_json()

    errors = form.validate(args)

    if errors:
        return errors, 400

    cubes, status = CubeController.create_temporal_composition(args)

    return cubes, status



@bp.route('/grids', defaults=dict(grs_id=None), methods=['GET'])
@bp.route('/grids/<grs_id>', methods=['GET'])
def list_grs_schemas(grs_id):
    if grs_id is not None:
        result, status_code = CubeController.get_grs_schema(grs_id)
    else:
        result, status_code = CubeController.list_grs_schemas()

    return jsonify(result), status_code

@bp.route('/create-grids', methods=['POST'])
=======
@bp.route('/create-grs', methods=['POST'])
>>>>>>> 4b630816
def create_grs():
    """Create the grid reference system using HTTP Post method."""
    form = GridRefSysForm()

    args = request.get_json()

    errors = form.validate(args)

    if errors:
        return errors, 400

    cubes, status = CubeController.create_grs_schema(**args)

    return cubes, status


@bp.route('/list-periods', methods=['POST'])
def list_periods():
    """List data cube periods.

    The user must provide the following query-string parameters:
    - schema: Temporal Schema
    - step: Temporal Step
    - start_date: Start offset
    - last_date: End date offset
    """
    parser = PeriodForm()

    args = request.get_json()

    errors = parser.validate(args)

    if errors:
        return errors, 400

    return CubeController.generate_periods(**args)


@bp.route('/composite-functions', methods=['GET'])
def list_composite_functions():
    message, status_code = CubeController.list_composite_functions()

    return jsonify(message), status_code<|MERGE_RESOLUTION|>--- conflicted
+++ resolved
@@ -151,7 +151,6 @@
     return res
 
 
-<<<<<<< HEAD
 @bp.route('/create-temporal-schema', methods=['POST'])
 def temporal_schema():
     """Create the temporal composite schema using HTTP Post method.
@@ -183,9 +182,6 @@
     return jsonify(result), status_code
 
 @bp.route('/create-grids', methods=['POST'])
-=======
-@bp.route('/create-grs', methods=['POST'])
->>>>>>> 4b630816
 def create_grs():
     """Create the grid reference system using HTTP Post method."""
     form = GridRefSysForm()
