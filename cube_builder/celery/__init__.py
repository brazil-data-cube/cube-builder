#
# This file is part of Cube Builder.
# Copyright (C) 2022 INPE.
#
# This program is free software: you can redistribute it and/or modify
# it under the terms of the GNU General Public License as published by
# the Free Software Foundation, either version 3 of the License, or
# (at your option) any later version.
#
# This program is distributed in the hope that it will be useful,
# but WITHOUT ANY WARRANTY; without even the implied warranty of
# MERCHANTABILITY or FITNESS FOR A PARTICULAR PURPOSE. See the
# GNU General Public License for more details.
#
# You should have received a copy of the GNU General Public License
# along with this program. If not, see <https://www.gnu.org/licenses/gpl-3.0.html>.
#

"""Define Cube Builder celery module initialization."""

import logging
import os

import flask
from bdc_catalog.models import db
# 3rdparty
from celery import Celery
from flask import Flask

from ..config import Config
from ..constants import to_bool

CELERY_TASKS = [
    'cube_builder.celery.tasks',
]

celery_app = None


def create_celery_app(flask_app: Flask) -> Celery:
    """Create a Celery object and tir the celery config to the Flask app config.

    Wrap all the celery tasks in the context of Flask application

    Args:
        flask_app (flask.Flask): Flask app

    Returns:
        Celery The celery app
    """
    celery = Celery(
        flask_app.import_name,
        broker=Config.RABBIT_MQ_URL
    )

    # Load tasks
    celery.autodiscover_tasks(CELERY_TASKS)

    # Set same config of Flask into Celery flask_app
    flask_conf = {
        key: value for key, value in flask_app.config.items()
        # Disable the following patterns for env vars due deprecation in celery 5.x+
        if not key.startswith('CELERY_') and not key.startswith('CELERYD_')
    }

    celery.conf.update(flask_conf)

    always_eager = flask_app.config.get('TESTING', False)
    celery.conf.update(dict(
<<<<<<< HEAD
        task_acks_late=to_bool(os.getenv('CELERY_ACKS_LATE', '1')),
        task_always_eager=always_eager,
        worker_prefetch_multiplier=Config.CELERYD_PREFETCH_MULTIPLIER,
        result_backend='db+{}'.format(flask_app.config.get('SQLALCHEMY_DATABASE_URI')),
=======
        CELERY_ACKS_LATE=to_bool(os.getenv('CELERY_ACKS_LATE', '1')),
        CELERY_TASK_ALWAYS_EAGER=always_eager,
        CELERYD_PREFETCH_MULTIPLIER=Config.CELERYD_PREFETCH_MULTIPLIER,
        CELERY_RESULT_BACKEND='db+{}'.format(flask_app.config.get('SQLALCHEMY_DATABASE_URI')),
>>>>>>> 41336795
    ))

    TaskBase = celery.Task

    class ContextTask(TaskBase):
        """Define celery base tasks which supports Flask SQLAlchemy."""

        abstract = True

        def __call__(self, *args, **kwargs):
            """Prepare SQLAlchemy inside flask app."""
            if not celery.conf.CELERY_ALWAYS_EAGER:
                with flask_app.app_context():
                    # Following example of Flask
                    # Just make sure the task execution is running inside flask context
                    # https://flask.palletsprojects.com/en/1.1.x/patterns/celery/

                    return TaskBase.__call__(self, *args, **kwargs)
            else:
                logging.warning('Not Call context Task')

        def after_return(self, status, retval, task_id, args, kwargs, einfo):
            """Define teardown task execution.

            Whenever task finishes, it must tear down our db session, since the Flask SQLAlchemy
            creates scoped session at startup.
            FMI: https://gist.github.com/twolfson/a1b329e9353f9b575131
            """
            with flask_app.app_context():
                if not isinstance(retval, Exception):
                    db.session.commit()
                else:
                    try:
                        db.session.rollback()
                    except BaseException:
                        logging.warning('Error rollback transaction')
                        pass

                if not celery.conf.CELERY_ALWAYS_EAGER:
                    db.session.remove()

    celery.Task = ContextTask

    return celery<|MERGE_RESOLUTION|>--- conflicted
+++ resolved
@@ -67,17 +67,11 @@
 
     always_eager = flask_app.config.get('TESTING', False)
     celery.conf.update(dict(
-<<<<<<< HEAD
+        broker_connection_retry_on_startup=True,
         task_acks_late=to_bool(os.getenv('CELERY_ACKS_LATE', '1')),
         task_always_eager=always_eager,
         worker_prefetch_multiplier=Config.CELERYD_PREFETCH_MULTIPLIER,
         result_backend='db+{}'.format(flask_app.config.get('SQLALCHEMY_DATABASE_URI')),
-=======
-        CELERY_ACKS_LATE=to_bool(os.getenv('CELERY_ACKS_LATE', '1')),
-        CELERY_TASK_ALWAYS_EAGER=always_eager,
-        CELERYD_PREFETCH_MULTIPLIER=Config.CELERYD_PREFETCH_MULTIPLIER,
-        CELERY_RESULT_BACKEND='db+{}'.format(flask_app.config.get('SQLALCHEMY_DATABASE_URI')),
->>>>>>> 41336795
     ))
 
     TaskBase = celery.Task
