--- conflicted
+++ resolved
@@ -9,11 +9,8 @@
 """Define a utility to validate merge images."""
 
 import logging
-<<<<<<< HEAD
+import os
 from collections import Iterable
-=======
-import os
->>>>>>> d7d7e8aa
 from concurrent.futures import ThreadPoolExecutor
 from pathlib import Path
 from typing import List, Optional, Union
