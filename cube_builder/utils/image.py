#
# This file is part of Cube Builder.
# Copyright (C) 2022 INPE.
#
# This program is free software: you can redistribute it and/or modify
# it under the terms of the GNU General Public License as published by
# the Free Software Foundation, either version 3 of the License, or
# (at your option) any later version.
#
# This program is distributed in the hope that it will be useful,
# but WITHOUT ANY WARRANTY; without even the implied warranty of
# MERCHANTABILITY or FITNESS FOR A PARTICULAR PURPOSE. See the
# GNU General Public License for more details.
#
# You should have received a copy of the GNU General Public License
# along with this program. If not, see <https://www.gnu.org/licenses/gpl-3.0.html>.
#

"""Define a utility to validate merge images."""

import logging
import os
from collections import Iterable
from concurrent.futures import ThreadPoolExecutor
from pathlib import Path
from typing import List, Optional, Union
from urllib.parse import urlparse

import numpy
import rasterio
from rasterio._warp import Affine
from rio_cogeo.cogeo import cog_translate
from rio_cogeo.profiles import cog_profiles
from sqlalchemy.engine.result import ResultProxy, RowProxy

from ..config import Config

LANDSAT_BANDS = dict(
    int16=['band1', 'band2', 'band3', 'band4', 'band5', 'band6', 'band7', 'evi', 'ndvi'],
    uint16=['pixel_qa']
)


def validate(row: RowProxy):
    """Validate each merge result."""
    url = row.link.replace('chronos.dpi.inpe.br:8089/datastore', 'www.dpi.inpe.br/newcatalog/tmp')

    errors = list()

    if 'File' in row.traceback:
        try:
            with rasterio.open('/vsicurl/{}'.format(url), 'r') as data_set:
                logging.debug('File {} ok'.format(url))

                if row.collection_id.startswith('LC8'):
                    data_type = data_set.meta.get('dtype')

                    band_dtype = LANDSAT_BANDS.get(data_type)

                    if band_dtype is None:
                        errors.append(
                            dict(
                                message='Band {} mismatch with default Landsat 8'.format(row.band),
                                band=row.band,
                                file=url
                            )
                        )

                    file_name = Path(url).stem

                    band_name = file_name.split('_')[8]

                    if band_name not in band_dtype:
                        errors.append(
                            dict(
                                message='Band {} should be {}'.format(row.band, data_type),
                                band=row.band,
                                file=url
                            )
                        )

        except rasterio.RasterioIOError as e:
            if not row.traceback:
                errors.append(dict(message=f'File not found or invalid. ({url})', band=row.band,
                                   file=url, filename=_file_name(url)))

    return row, errors


def _file_name(url: str) -> str:
    parsed = urlparse(url)
    # IF SAFE: parent
    if '.SAFE' in parsed.path:
        safe_pos = parsed.path.index('.SAFE') + 5
        abs_safe_folder = parsed.path[:safe_pos]
        scene_id = os.path.basename(os.path.dirname(abs_safe_folder))
        return scene_id

    return os.path.basename(parsed.path)


def validate_merges(images: ResultProxy, num_threads: int = Config.MAX_THREADS_IMAGE_VALIDATOR) -> dict:
    """Validate each merge retrieved from ``Activity.list_merge_files``.

    Args:
        images: Activity merge images
        num_threads: Concurrent processes to validate
    """
    with ThreadPoolExecutor(max_workers=num_threads) as executor:
        futures = executor.map(validate, images)

        output = dict()
        error_map = dict()

        for row, errors in futures:
            if row is None:
                continue

            output.setdefault(row.date, dict())
            output[row.date].setdefault('bands', dict())
            output[row.date].setdefault('errors', list())
            output[row.date].setdefault('collections', set())

            output[row.date]['collections'].add(row.data_set)

            output[row.date]['file'] = row.file
            output[row.date]['errors'].extend(errors)
            if row.traceback and row.date not in error_map:
                output[row.date]['errors'].append(dict(message=row.traceback, band=row.band,
                                                       filename=_file_name(row.link)))
                error_map[row.date] = True

            output[row.date]['bands'].setdefault(row.band, list())
            output[row.date]['bands'][row.band].append(row.link)

        for element in output.values():
            element['collections'] = list(element['collections'])

        return output


def create_empty_raster(location: str, proj4: str, dtype: str, xmin: float, ymax: float,
                        resolution: List[float], dist: List[float], nodata: float, cog=True):
    """Create an data set filled out with nodata.

    This method aims to solve the problem to generate an empty scene to make sure in order to
    follow the data cube timeline.

    Args:
        location (str): Path where file will be generated.
        proj4 (str): Proj4 with Coordinate Reference System.
        dtype (str): Data type
        xmin (float): Image minx (Related to geotransform)
        ymax (float): Image ymax
        resolution (List[float]): Pixel resolution (X, Y)
        dist (List[float]): The distance of X, Y  (Scene offset)
        nodata (float): Scene nodata.
        cog (bool): Flag to generate datacube. Default is `True`.
    """
    resx, resy = resolution
    distx, disty = dist

    cols = round(distx / resx)
    rows = round(disty / resy)

    new_res_x = distx / cols
    new_res_y = disty / rows

    transform = Affine(new_res_x, 0, xmin, 0, -new_res_y, ymax)

    options = dict(
        width=cols,
        height=rows,
        nodata=nodata,
        crs=proj4,
        transform=transform,
        count=1
    )

    ds = SmartDataSet(str(location), mode='w', dtype=dtype, driver='GTiff', **options)

    ds.close()

    if cog:
        generate_cogs(str(location), str(location))

    return str(location)


def match_histogram_with_merges(source: str, source_mask: str, reference: str, reference_mask: str, **kwargs):
    """Normalize the source image histogram with reference image.

    This functions implements the `skimage.exposure.match_histograms`, which consists in the manipulate the pixels of an
    input image and match the histogram with the reference image.

    See Also:
        - `Histogram Matching <https://scikit-image.org/docs/dev/auto_examples/color_exposure/plot_histogram_matching.html>`_.

    Note:
        It overwrites the source file.

    Args:
        source (str): Path to the rasterio data set file
        source_mask (str): Path to the rasterio data set file
        reference (str): Path to the rasterio data set file
        reference_mask (str): Path to the rasterio data set file
    """
    from skimage.exposure import match_histograms as _match_histograms

    block_size = kwargs.get('block_size')

    with rasterio.open(source) as source_data_set, rasterio.open(source_mask) as source_mask_data_set:
        source_arr = source_data_set.read(1, masked=True)
        source_mask_arr = source_mask_data_set.read(1)
        source_options = source_data_set.profile.copy()

    with rasterio.open(reference) as reference_data_set, rasterio.open(reference_mask) as reference_mask_data_set:
        reference_arr = reference_data_set.read(1, masked=True)
        reference_mask_arr = reference_mask_data_set.read(1)

    intersect_mask = numpy.logical_and(
        source_mask_arr < 255,  # CHECK: Use only valid data? numpy.isin(source_mask_arr, [0, 1, 3]),
        reference_mask_arr < 255,   # CHECK: Use only valid data? numpy.isin(reference_mask_arr, [0, 1, 3]),
    )

    valid_positions = numpy.where(intersect_mask)

    if valid_positions and len(valid_positions[0]) == 0:
        return

    intersected_source_arr = source_arr[valid_positions]
    intersected_reference_arr = reference_arr[valid_positions]

    histogram = _match_histograms(intersected_source_arr, intersected_reference_arr)

    histogram = numpy.round(histogram).astype(source_options['dtype'])

    source_arr[valid_positions] = histogram

    save_as_cog(str(source), source_arr, block_size=block_size, mode='w', **source_options)


def radsat_extract_bits(bit_value: Union[int, numpy.ndarray], bit_start: int, bit_end: Optional[int] = None):
    """Extract bitwise values from image.

    This method uses the bitwise operation to identify pixel saturation.
    According to the document `LaSRC Product Guide <https://prd-wret.s3.us-west-2.amazonaws.com/assets/palladium/production/atoms/files/LSDS-1368_L8_C1-LandSurfaceReflectanceCode-LASRC_ProductGuide-v3.pdf>`_,
    the Landsat Radiometric Saturation Quality Assessment Band (radsat_qa) is a bit
    packed representation of which sensor bands were saturated during data sensing capture.
    The value 1 represents saturated value while 0 is valid data.
    For Landsat-8, the following table represents pixels saturation::

        Bit    Bit Value    Description
          0        1        Data Fill Flag
          1        2        Band 1 Data Saturation Flag
          2        4        Band 2 Data Saturation Flag
          3        8        Band 3 Data Saturation Flag
          4       16        Band 4 Data Saturation Flag
          5       32        Band 5 Data Saturation Flag
          6       64        Band 6 Data Saturation Flag
          7      128        Band 7 Data Saturation Flag
          8      256        Band 8 Data Saturation Flag
          9      512        Band 9 Data Saturation Flag
         10     1024        Band 10 Data Saturation Flag
         11     2048        Band 11 Data Saturation Flag

    Example:
        >>> from cube_builder.utils.image import radsat_extract_bits
        >>> # Represents band 10 (1024) and band 1 (2) is saturated.
        >>> # Check if any band is saturated
        >>> radsat_extract_bits(1026, 1, 7)
        1
        >>> # You can also pass the numpy array
        >>> # radsat_extract_bits(numpy.random.randint(0, 1028, size=(100, 100)), 1, 7)
    """
    if bit_end is None:
        bit_end = bit_start

    mask_size = (1 + bit_end) - bit_start
    mask = (1 << mask_size) - 1

    res = (bit_value >> bit_start) & mask

    return res


<<<<<<< HEAD
def extract_qa_bits(band_data, bit_location):
    """Get bit information from given position.

    Args:
        band_data (numpy.ma.masked_array) - The QA Raster Data
        bit_location (int) - The band bit value
    """
    return band_data & (1 << bit_location)


NO_CONFIDENCE = 0
LOW = 1  # 0b01
MEDIUM = RESERVED = 2  # 0b10
HIGH = 3  # 0b11


class QAConfidence:
    """Type for Quality Assessment definition for Landsat Collection 2.

    These properties will be evaluated using Python Virtual Machine like::

        # Define that will discard all cloud values which has confidence greater or equal MEDIUM.
        qa = QAConfidence(cloud='cloud >= MEDIUM', cloud_shadow=None, cirrus=None, snow=None)
    """

    cloud: Union[str, None]
    """Represent the Cloud Confidence."""
    cloud_shadow: Union[str, None]
    """Represent the Cloud Shadow Confidence."""
    cirrus: Union[str, None]
    """Represent the Cirrus."""
    snow: Union[str, None]
    """Represent the Snow/Ice."""
    landsat_8: Union[bool, numpy.ndarray]
    """Flag to identify Landsat-8 Satellite."""

    def __init__(self, cloud=None, cloud_shadow=None, cirrus=None, snow=None, landsat_8=None):
        """Build QA Confidence object."""
        self.cloud = cloud
        self.cloud_shadow = cloud_shadow
        self.cirrus = cirrus
        self.snow = snow
        self.landsat_8 = landsat_8

    def apply(self, data):
        """Apply the Bit confidence to the Quality Assessment mask.

        Args:
            data (numpy.ma.MaskedArray): The Masked raster QA Pixel

        Returns:
            numpy.ma.MaskedArray - The masked pixels with satisfy the confidence attributes.
        """
        from .interpreter import execute

        # Define the context variables available for cloud confidence processing
        ctx = dict(
            NO_CONFIDENCE=NO_CONFIDENCE,
            LOW=LOW,
            MEDIUM=MEDIUM,
            RESERVED=RESERVED,
            HIGH=HIGH
        )

        def _invoke(conf, context_var, start_offset, end_offset, qa):
            var_name = f'_{context_var}'
            expression = f'{var_name} = {conf}'
            array = (qa >> start_offset) - ((qa >> end_offset) << 2)
            ctx[context_var] = array

            _res = execute(expression, context=ctx)
            res = _res[var_name]

            return numpy.ma.masked_where(numpy.ma.getdata(res), qa)

        if self.cloud:
            data = _invoke(self.cloud, 'cloud', 8, 10, data)
        if self.cloud_shadow:
            data = _invoke(self.cloud_shadow, 'cloud_shadow', 10, 12, data)
        if self.snow:
            data = _invoke(self.snow, 'snow', 12, 14, data)

        if self.cirrus:
            if isinstance(self.landsat_8, bool):
                self.landsat_8 = numpy.full(data.shape,
                                            dtype=numpy.bool_,
                                            fill_value=self.landsat_8)

            landsat_8_pixels = data[self.landsat_8]
            res = _invoke(self.cirrus, 'cirrus', 14, 16, landsat_8_pixels)

            data[self.landsat_8] = res

        return data


def get_qa_mask(data: numpy.ma.masked_array,
                clear_data: List[float] = None,
                not_clear_data: List[float] = None,
                nodata: float = None,
                confidence: QAConfidence = None) -> numpy.ma.masked_array:
    """Extract Quality Assessment Bits from Landsat-8 Collection 2 Level-2 products.

    This method uses the bitwise operation to extract bits according to the document
    `Landsat 8 Collection 2 (C2) Level 2 Science Product (L2SP) Guide <https://prd-wret.s3.us-west-2.amazonaws.com/assets/palladium/production/atoms/files/LSDS-1619_Landsat8-C2-L2-ScienceProductGuide-v2.pdf>`_, page 13.

    Example:
        >>> import numpy
        >>> from cube_builder.utils.image import QAConfidence, get_qa_mask

        >>> mid_cloud_confidence = QAConfidence(cloud='cloud == MEDIUM', cloud_shadow=None, cirrus=None, snow=None, landsat_8=True)
        >>> clear = [6, 7]  # Clear and Water
        >>> not_clear = [1, 2, 3, 4]  # Dilated Cloud, Cirrus, Cloud, Cloud Shadow
        >>> get_qa_mask(numpy.ma.array([22080], dtype=numpy.int16, fill_value=1),
        ...             clear_data=clear, not_clear_data=not_clear,
        ...             nodata=1, confidence=mid_cloud_confidence)
        masked_array(data=[--],
                     mask=[ True],
               fill_value=1,
                    dtype=int16)
        >>> # When no cloud confidence set, this value will be Clear since Cloud Pixel is off.
        >>> get_qa_mask(numpy.ma.array([22080], dtype=numpy.int16, fill_value=1),
        ...             clear_data=clear, not_clear_data=not_clear,
        ...             nodata=1)
        masked_array(data=[22080],
                     mask=[False],
               fill_value=1,
                    dtype=int16)

    Args:
        data (numpy.ma.masked_array): The QA Raster Data
        clear_data (List[float]): The bits values to be considered as Clear. Default is [].
        not_clear_data (List[float]): The bits values to be considered as Not Clear Values (Cloud,Shadow, etc).
        nodata (float): Pixel nodata value.
        confidence (QAConfidence): The confidence rules mapping. See more in :class:`~cube_builder.utils.image.QAConfidence`.

    Returns:
        numpy.ma.masked_array: An array which the values represents `clear_data` and the masked values represents `not_clear_data`.
    """
    is_numpy_or_masked_array = type(data) in (numpy.ndarray, numpy.ma.masked_array)
    if type(data) in (float, int,):
        data = numpy.ma.masked_array([data])
    elif (isinstance(data, Iterable) and not is_numpy_or_masked_array) or (
            isinstance(data, numpy.ndarray) and not hasattr(data, 'mask')):
        data = numpy.ma.masked_array(data, mask=data == nodata, fill_value=nodata)
    elif not is_numpy_or_masked_array:
        raise TypeError(f'Expected a number or numpy masked array for {data}')

    if nodata is not None:
        data[data == nodata] = numpy.ma.masked

    # Cloud Confidence only once
    if confidence:
        data = confidence.apply(data)

    # Mask all not clear data before get any valid data
    for value in not_clear_data:
        if value == 2 and confidence:
            not_landsat_8_positions = numpy.where(numpy.invert(confidence.landsat_8))
            tmp_result = numpy.ma.masked_where(data.mask, data)
            tmp_result.mask[not_landsat_8_positions] = True

            masked = extract_qa_bits(tmp_result, value)
            if isinstance(masked.mask, numpy.bool_):
                masked.mask = numpy.full(data.shape, fill_value=masked.mask, dtype=numpy.bool_)

            masked.mask[not_landsat_8_positions] = data[not_landsat_8_positions].mask

            tmp_result = None
        else:
            masked = extract_qa_bits(data, value)

        data = numpy.ma.masked_where(masked > 0, data)

    clear_mask = data.mask.copy()
    for value in clear_data:
        masked = numpy.ma.getdata(extract_qa_bits(data, value))
        clear_mask = numpy.ma.logical_or(masked > 0, clear_mask)

    if len(data.mask.shape) > 0:
        data = numpy.ma.masked_where(numpy.invert(clear_mask), data)
    else:  # Adapt to work with single value
        if clear_mask[0]:
            data.mask = numpy.invert(clear_mask)

    return data
=======
def check_file_integrity(file_path: Union[str, Path], read_bytes: bool = False) -> bool:
    """Check Raster File integrity.

    Args:
        file_path (str|Path): Path to the raster file
        read_bytes (bool): Read raster band entire. Default is False
    """
    try:
        with rasterio.open(file_path) as data_set:
            if read_bytes:
                _ = data_set.read(1)
            return True
    except (rasterio.RasterioIOError, Exception):
        return False


def save_as_cog(destination: str, raster, mode='w', tags=None, block_size=None, **profile):
    """Save the raster file as Cloud Optimized GeoTIFF.

    See Also:
        Cloud Optimized GeoTiff https://gdal.org/drivers/raster/cog.html

    Args:
        destination: Path to store the data set.
        raster: Numpy raster values to persist in disk
        mode: Default rasterio mode. Default is 'w' but you also can set 'r+'.
        tags: Tag values (Dict[str, str]) to write on dataset.
        **profile: Rasterio profile values to add in dataset.
    """
    with rasterio.open(str(destination), mode, **profile) as dataset:
        if profile.get('nodata'):
            dataset.nodata = profile['nodata']

        dataset.write_band(1, raster)

        if tags:
            dataset.update_tags(**tags)

    generate_cogs(str(destination), str(destination), block_size=block_size)


def generate_cogs(input_data_set_path, file_path, profile='deflate', block_size=None, profile_options=None, **options):
    """Generate Cloud Optimized GeoTIFF files (COG).

    Args:
        input_data_set_path (str) - Path to the input data set
        file_path (str) - Target data set filename
        profile (str) - A COG profile based in `rio_cogeo.profiles`.
        profile_options (dict) - Custom options to the profile.
        block_size (int) - Custom block size.

    Returns:
        Path to COG.
    """
    if profile_options is None:
        profile_options = dict()

    output_profile = cog_profiles.get(profile)
    output_profile.update(dict(BIGTIFF="IF_SAFER"))
    output_profile.update(profile_options)

    if block_size:
        output_profile["blockxsize"] = block_size
        output_profile["blockysize"] = block_size

    # Dataset Open option (see gdalwarp `-oo` option)
    config = dict(
        GDAL_NUM_THREADS="ALL_CPUS",
        GDAL_TIFF_INTERNAL_MASK=True,
        GDAL_TIFF_OVR_BLOCKSIZE="128",
    )

    cog_translate(
        str(input_data_set_path),
        str(file_path),
        output_profile,
        config=config,
        in_memory=False,
        quiet=True,
        **options,
    )
    return str(file_path)


class SmartDataSet:
    """Defines utility class to auto close rasterio data set.

    This class is class helper to avoid memory leak of opened data set in memory.
    """

    def __init__(self, file_path: str, mode='r', tags=None, **properties):
        """Initialize SmartDataSet definition and open rasterio data set."""
        self.path = Path(file_path)
        self.mode = mode
        self.dataset = rasterio.open(file_path, mode=mode, **properties)
        self.tags = tags
        self.mode = mode

    def __del__(self):
        """Close dataset on delete object."""
        self.close()

    def __enter__(self):
        """Use data set context with operator ``with``."""
        return self

    def __exit__(self, exc_type, exc_val, exc_tb):
        """Close data set on exit with clause."""
        self.close()

    def close(self):
        """Close rasterio data set."""
        if not self.dataset.closed:
            logging.debug('Closing dataset {}'.format(str(self.path)))

            if self.mode == 'w' and self.tags:
                self.dataset.update_tags(**self.tags)

            self.dataset.close()
>>>>>>> d3f2faf2
<|MERGE_RESOLUTION|>--- conflicted
+++ resolved
@@ -20,10 +20,9 @@
 
 import logging
 import os
-from collections import Iterable
 from concurrent.futures import ThreadPoolExecutor
 from pathlib import Path
-from typing import List, Optional, Union
+from typing import Iterable, List, Optional, Union
 from urllib.parse import urlparse
 
 import numpy
@@ -193,8 +192,7 @@
     This functions implements the `skimage.exposure.match_histograms`, which consists in the manipulate the pixels of an
     input image and match the histogram with the reference image.
 
-    See Also:
-        - `Histogram Matching <https://scikit-image.org/docs/dev/auto_examples/color_exposure/plot_histogram_matching.html>`_.
+    See more in `Histogram Matching <https://scikit-image.org/docs/dev/auto_examples/color_exposure/plot_histogram_matching.html>`_.
 
     Note:
         It overwrites the source file.
@@ -284,7 +282,127 @@
     return res
 
 
-<<<<<<< HEAD
+def check_file_integrity(file_path: Union[str, Path], read_bytes: bool = False) -> bool:
+    """Check Raster File integrity.
+
+    Args:
+        file_path (str|Path): Path to the raster file
+        read_bytes (bool): Read raster band entire. Default is False
+    """
+    try:
+        with rasterio.open(file_path) as data_set:
+            if read_bytes:
+                _ = data_set.read(1)
+            return True
+    except (rasterio.RasterioIOError, Exception):
+        return False
+
+
+def save_as_cog(destination: str, raster, mode='w', tags=None, block_size=None, **profile):
+    """Save the raster file as Cloud Optimized GeoTIFF.
+
+    See Also:
+        Cloud Optimized GeoTiff https://gdal.org/drivers/raster/cog.html
+
+    Args:
+        destination: Path to store the data set.
+        raster: Numpy raster values to persist in disk
+        mode: Default rasterio mode. Default is 'w' but you also can set 'r+'.
+        tags: Tag values (Dict[str, str]) to write on dataset.
+        **profile: Rasterio profile values to add in dataset.
+    """
+    with rasterio.open(str(destination), mode, **profile) as dataset:
+        if profile.get('nodata'):
+            dataset.nodata = profile['nodata']
+
+        dataset.write_band(1, raster)
+
+        if tags:
+            dataset.update_tags(**tags)
+
+    generate_cogs(str(destination), str(destination), block_size=block_size)
+
+
+def generate_cogs(input_data_set_path, file_path, profile='deflate', block_size=None, profile_options=None, **options):
+    """Generate Cloud Optimized GeoTIFF files (COG).
+
+    Args:
+        input_data_set_path (str) - Path to the input data set
+        file_path (str) - Target data set filename
+        profile (str) - A COG profile based in `rio_cogeo.profiles`.
+        profile_options (dict) - Custom options to the profile.
+        block_size (int) - Custom block size.
+
+    Returns:
+        Path to COG.
+    """
+    if profile_options is None:
+        profile_options = dict()
+
+    output_profile = cog_profiles.get(profile)
+    output_profile.update(dict(BIGTIFF="IF_SAFER"))
+    output_profile.update(profile_options)
+
+    if block_size:
+        output_profile["blockxsize"] = block_size
+        output_profile["blockysize"] = block_size
+
+    # Dataset Open option (see gdalwarp `-oo` option)
+    config = dict(
+        GDAL_NUM_THREADS="ALL_CPUS",
+        GDAL_TIFF_INTERNAL_MASK=True,
+        GDAL_TIFF_OVR_BLOCKSIZE="128",
+    )
+
+    cog_translate(
+        str(input_data_set_path),
+        str(file_path),
+        output_profile,
+        config=config,
+        in_memory=False,
+        quiet=True,
+        **options,
+    )
+    return str(file_path)
+
+
+class SmartDataSet:
+    """Defines utility class to auto close rasterio data set.
+
+    This class is class helper to avoid memory leak of opened data set in memory.
+    """
+
+    def __init__(self, file_path: str, mode='r', tags=None, **properties):
+        """Initialize SmartDataSet definition and open rasterio data set."""
+        self.path = Path(file_path)
+        self.mode = mode
+        self.dataset = rasterio.open(file_path, mode=mode, **properties)
+        self.tags = tags
+        self.mode = mode
+
+    def __del__(self):
+        """Close dataset on delete object."""
+        self.close()
+
+    def __enter__(self):
+        """Use data set context with operator ``with``."""
+        return self
+
+    def __exit__(self, exc_type, exc_val, exc_tb):
+        """Close data set on exit with clause."""
+        self.close()
+
+    def close(self):
+        """Close rasterio data set."""
+        if not self.dataset.closed:
+            logging.debug('Closing dataset {}'.format(str(self.path)))
+
+            if self.mode == 'w' and self.tags:
+                self.dataset.update_tags(**self.tags)
+
+            self.dataset.close()
+
+
 def extract_qa_bits(band_data, bit_location):
     """Get bit information from given position.
 
@@ -318,16 +436,16 @@
     """Represent the Cirrus."""
     snow: Union[str, None]
     """Represent the Snow/Ice."""
-    landsat_8: Union[bool, numpy.ndarray]
-    """Flag to identify Landsat-8 Satellite."""
-
-    def __init__(self, cloud=None, cloud_shadow=None, cirrus=None, snow=None, landsat_8=None):
+    oli: Union[bool, numpy.ndarray]
+    """Flag to identify OLI/TIRS Satellite."""
+
+    def __init__(self, cloud=None, cloud_shadow=None, cirrus=None, snow=None, oli=None):
         """Build QA Confidence object."""
         self.cloud = cloud
         self.cloud_shadow = cloud_shadow
         self.cirrus = cirrus
         self.snow = snow
-        self.landsat_8 = landsat_8
+        self.oli = oli
 
     def apply(self, data):
         """Apply the Bit confidence to the Quality Assessment mask.
@@ -368,15 +486,15 @@
             data = _invoke(self.snow, 'snow', 12, 14, data)
 
         if self.cirrus:
-            if isinstance(self.landsat_8, bool):
-                self.landsat_8 = numpy.full(data.shape,
+            if isinstance(self.oli, bool):
+                self.oli = numpy.full(data.shape,
                                             dtype=numpy.bool_,
-                                            fill_value=self.landsat_8)
-
-            landsat_8_pixels = data[self.landsat_8]
-            res = _invoke(self.cirrus, 'cirrus', 14, 16, landsat_8_pixels)
-
-            data[self.landsat_8] = res
+                                            fill_value=self.oli)
+
+            oli_pixels = data[self.oli]
+            res = _invoke(self.cirrus, 'cirrus', 14, 16, oli_pixels)
+
+            data[self.oli] = res
 
         return data
 
@@ -395,7 +513,7 @@
         >>> import numpy
         >>> from cube_builder.utils.image import QAConfidence, get_qa_mask
 
-        >>> mid_cloud_confidence = QAConfidence(cloud='cloud == MEDIUM', cloud_shadow=None, cirrus=None, snow=None, landsat_8=True)
+        >>> mid_cloud_confidence = QAConfidence(cloud='cloud == MEDIUM', cloud_shadow=None, cirrus=None, snow=None, oli=True)
         >>> clear = [6, 7]  # Clear and Water
         >>> not_clear = [1, 2, 3, 4]  # Dilated Cloud, Cirrus, Cloud, Cloud Shadow
         >>> get_qa_mask(numpy.ma.array([22080], dtype=numpy.int16, fill_value=1),
@@ -443,15 +561,15 @@
     # Mask all not clear data before get any valid data
     for value in not_clear_data:
         if value == 2 and confidence:
-            not_landsat_8_positions = numpy.where(numpy.invert(confidence.landsat_8))
+            not_oli_positions = numpy.where(numpy.invert(confidence.oli))
             tmp_result = numpy.ma.masked_where(data.mask, data)
-            tmp_result.mask[not_landsat_8_positions] = True
+            tmp_result.mask[not_oli_positions] = True
 
             masked = extract_qa_bits(tmp_result, value)
             if isinstance(masked.mask, numpy.bool_):
                 masked.mask = numpy.full(data.shape, fill_value=masked.mask, dtype=numpy.bool_)
 
-            masked.mask[not_landsat_8_positions] = data[not_landsat_8_positions].mask
+            masked.mask[not_oli_positions] = data[not_oli_positions].mask
 
             tmp_result = None
         else:
@@ -471,124 +589,3 @@
             data.mask = numpy.invert(clear_mask)
 
     return data
-=======
-def check_file_integrity(file_path: Union[str, Path], read_bytes: bool = False) -> bool:
-    """Check Raster File integrity.
-
-    Args:
-        file_path (str|Path): Path to the raster file
-        read_bytes (bool): Read raster band entire. Default is False
-    """
-    try:
-        with rasterio.open(file_path) as data_set:
-            if read_bytes:
-                _ = data_set.read(1)
-            return True
-    except (rasterio.RasterioIOError, Exception):
-        return False
-
-
-def save_as_cog(destination: str, raster, mode='w', tags=None, block_size=None, **profile):
-    """Save the raster file as Cloud Optimized GeoTIFF.
-
-    See Also:
-        Cloud Optimized GeoTiff https://gdal.org/drivers/raster/cog.html
-
-    Args:
-        destination: Path to store the data set.
-        raster: Numpy raster values to persist in disk
-        mode: Default rasterio mode. Default is 'w' but you also can set 'r+'.
-        tags: Tag values (Dict[str, str]) to write on dataset.
-        **profile: Rasterio profile values to add in dataset.
-    """
-    with rasterio.open(str(destination), mode, **profile) as dataset:
-        if profile.get('nodata'):
-            dataset.nodata = profile['nodata']
-
-        dataset.write_band(1, raster)
-
-        if tags:
-            dataset.update_tags(**tags)
-
-    generate_cogs(str(destination), str(destination), block_size=block_size)
-
-
-def generate_cogs(input_data_set_path, file_path, profile='deflate', block_size=None, profile_options=None, **options):
-    """Generate Cloud Optimized GeoTIFF files (COG).
-
-    Args:
-        input_data_set_path (str) - Path to the input data set
-        file_path (str) - Target data set filename
-        profile (str) - A COG profile based in `rio_cogeo.profiles`.
-        profile_options (dict) - Custom options to the profile.
-        block_size (int) - Custom block size.
-
-    Returns:
-        Path to COG.
-    """
-    if profile_options is None:
-        profile_options = dict()
-
-    output_profile = cog_profiles.get(profile)
-    output_profile.update(dict(BIGTIFF="IF_SAFER"))
-    output_profile.update(profile_options)
-
-    if block_size:
-        output_profile["blockxsize"] = block_size
-        output_profile["blockysize"] = block_size
-
-    # Dataset Open option (see gdalwarp `-oo` option)
-    config = dict(
-        GDAL_NUM_THREADS="ALL_CPUS",
-        GDAL_TIFF_INTERNAL_MASK=True,
-        GDAL_TIFF_OVR_BLOCKSIZE="128",
-    )
-
-    cog_translate(
-        str(input_data_set_path),
-        str(file_path),
-        output_profile,
-        config=config,
-        in_memory=False,
-        quiet=True,
-        **options,
-    )
-    return str(file_path)
-
-
-class SmartDataSet:
-    """Defines utility class to auto close rasterio data set.
-
-    This class is class helper to avoid memory leak of opened data set in memory.
-    """
-
-    def __init__(self, file_path: str, mode='r', tags=None, **properties):
-        """Initialize SmartDataSet definition and open rasterio data set."""
-        self.path = Path(file_path)
-        self.mode = mode
-        self.dataset = rasterio.open(file_path, mode=mode, **properties)
-        self.tags = tags
-        self.mode = mode
-
-    def __del__(self):
-        """Close dataset on delete object."""
-        self.close()
-
-    def __enter__(self):
-        """Use data set context with operator ``with``."""
-        return self
-
-    def __exit__(self, exc_type, exc_val, exc_tb):
-        """Close data set on exit with clause."""
-        self.close()
-
-    def close(self):
-        """Close rasterio data set."""
-        if not self.dataset.closed:
-            logging.debug('Closing dataset {}'.format(str(self.path)))
-
-            if self.mode == 'w' and self.tags:
-                self.dataset.update_tags(**self.tags)
-
-            self.dataset.close()
->>>>>>> d3f2faf2
