#
# This file is part of Cube Builder.
# Copyright (C) 2022 INPE.
#
# This program is free software: you can redistribute it and/or modify
# it under the terms of the GNU General Public License as published by
# the Free Software Foundation, either version 3 of the License, or
# (at your option) any later version.
#
# This program is distributed in the hope that it will be useful,
# but WITHOUT ANY WARRANTY; without even the implied warranty of
# MERCHANTABILITY or FITNESS FOR A PARTICULAR PURPOSE. See the
# GNU General Public License for more details.
#
# You should have received a copy of the GNU General Public License
# along with this program. If not, see <https://www.gnu.org/licenses/gpl-3.0.html>.
#

"""Define a utility to validate merge images."""

import logging
import os
from concurrent.futures import ThreadPoolExecutor
from pathlib import Path
from typing import Iterable, List, Optional, Tuple, Union
from urllib.parse import urlparse

import numpy
import rasterio
import rasterio.features
import rasterio.warp
import shapely.geometry
from rasterio.warp import Affine, Resampling
from rio_cogeo.cogeo import cog_translate
from rio_cogeo.profiles import cog_profiles
from sqlalchemy.engine import ResultProxy
from sqlalchemy.engine.row import RowProxy

from ..config import Config

LANDSAT_BANDS = dict(
    int16=['band1', 'band2', 'band3', 'band4', 'band5', 'band6', 'band7', 'evi', 'ndvi'],
    uint16=['pixel_qa']
)

ArrayType = Union[numpy.ndarray, numpy.ma.MaskedArray]


def validate(row: RowProxy):
    """Validate each merge result."""
    url = row.link.replace('chronos.dpi.inpe.br:8089/datastore', 'www.dpi.inpe.br/newcatalog/tmp')

    errors = list()

    if 'File' in row.traceback:
        try:
            with rasterio.open('/vsicurl/{}'.format(url), 'r') as data_set:
                logging.debug('File {} ok'.format(url))

                if row.collection_id.startswith('LC8'):
                    data_type = data_set.meta.get('dtype')

                    band_dtype = LANDSAT_BANDS.get(data_type)

                    if band_dtype is None:
                        errors.append(
                            dict(
                                message='Band {} mismatch with default Landsat 8'.format(row.band),
                                band=row.band,
                                file=url
                            )
                        )

                    file_name = Path(url).stem

                    band_name = file_name.split('_')[8]

                    if band_name not in band_dtype:
                        errors.append(
                            dict(
                                message='Band {} should be {}'.format(row.band, data_type),
                                band=row.band,
                                file=url
                            )
                        )

        except rasterio.RasterioIOError as e:
            if not row.traceback:
                errors.append(dict(message=f'File not found or invalid. ({url})', band=row.band,
                                   file=url, filename=_file_name(url)))

    return row, errors


def _file_name(url: str) -> str:
    parsed = urlparse(url)
    # IF SAFE: parent
    if '.SAFE' in parsed.path:
        safe_pos = parsed.path.index('.SAFE') + 5
        abs_safe_folder = parsed.path[:safe_pos]
        scene_id = os.path.basename(os.path.dirname(abs_safe_folder))
        return scene_id

    return os.path.basename(parsed.path)


def validate_merges(images: ResultProxy, num_threads: int = Config.MAX_THREADS_IMAGE_VALIDATOR) -> dict:
    """Validate each merge retrieved from ``Activity.list_merge_files``.

    Args:
        images: Activity merge images
        num_threads: Concurrent processes to validate
    """
    with ThreadPoolExecutor(max_workers=num_threads) as executor:
        futures = executor.map(validate, images)

        output = dict()
        error_map = dict()

        for row, errors in futures:
            if row is None:
                continue

            output.setdefault(row.date, dict())
            output[row.date].setdefault('bands', dict())
            output[row.date].setdefault('errors', list())
            output[row.date].setdefault('collections', set())

            output[row.date]['collections'].add(row.data_set)

            output[row.date]['file'] = row.file
            output[row.date]['errors'].extend(errors)
            if row.traceback and row.date not in error_map:
                output[row.date]['errors'].append(dict(message=row.traceback, band=row.band,
                                                       filename=_file_name(row.link)))
                error_map[row.date] = True

            output[row.date]['bands'].setdefault(row.band, list())
            output[row.date]['bands'][row.band].append(row.link)

        for element in output.values():
            element['collections'] = list(element['collections'])

        return output


def create_empty_raster(location: str, proj4: str, dtype: str, xmin: float, ymax: float,
                        resolution: List[float], dist: List[float], nodata: float, cog=True):
    """Create an data set filled out with nodata.

    This method aims to solve the problem to generate an empty scene to make sure in order to
    follow the data cube timeline.

    Args:
        location (str): Path where file will be generated.
        proj4 (str): Proj4 with Coordinate Reference System.
        dtype (str): Data type
        xmin (float): Image minx (Related to geotransform)
        ymax (float): Image ymax
        resolution (List[float]): Pixel resolution (X, Y)
        dist (List[float]): The distance of X, Y  (Scene offset)
        nodata (float): Scene nodata.
        cog (bool): Flag to generate datacube. Default is `True`.
    """
    resx, resy = resolution
    distx, disty = dist

    cols = round(distx / resx)
    rows = round(disty / resy)

    new_res_x = distx / cols
    new_res_y = disty / rows

    transform = Affine(new_res_x, 0, xmin, 0, -new_res_y, ymax)

    options = dict(
        width=cols,
        height=rows,
        nodata=nodata,
        crs=proj4,
        transform=transform,
        count=1
    )

    ds = SmartDataSet(str(location), mode='w', dtype=dtype, driver='GTiff', **options)

    ds.close()

    if cog:
        generate_cogs(str(location), str(location))

    return str(location)


def match_histogram_with_merges(source: str, source_mask: str, reference: str, reference_mask: str, **kwargs):
    """Normalize the source image histogram with reference image.

    This functions implements the `skimage.exposure.match_histograms`, which consists in the manipulate the pixels of an
    input image and match the histogram with the reference image.

    See more in `Histogram Matching <https://scikit-image.org/docs/dev/auto_examples/color_exposure/plot_histogram_matching.html>`_.

    Note:
        It overwrites the source file.

    Args:
        source (str): Path to the rasterio data set file
        source_mask (str): Path to the rasterio data set file
        reference (str): Path to the rasterio data set file
        reference_mask (str): Path to the rasterio data set file
    """
    from skimage.exposure import match_histograms as _match_histograms

    block_size = kwargs.get('block_size')

    with rasterio.open(source) as source_data_set, rasterio.open(source_mask) as source_mask_data_set:
        source_arr = source_data_set.read(1, masked=True)
        source_mask_arr = source_mask_data_set.read(1)
        source_nodata = kwargs.get('source_nodata', source_mask_data_set.nodata)
        source_options = source_data_set.profile.copy()

    with rasterio.open(reference) as reference_data_set, rasterio.open(reference_mask) as reference_mask_data_set:
        reference_arr = reference_data_set.read(1, masked=True)
        reference_nodata = kwargs.get('reference_nodata', reference_mask_data_set.nodata)
        reference_mask_arr = reference_mask_data_set.read(1)

    intersect_mask = numpy.logical_and(
        source_mask_arr != source_nodata,  # CHECK: Use only valid data? numpy.isin(source_mask_arr, [0, 1, 3]),
        reference_mask_arr != reference_nodata,   # CHECK: Use only valid data? numpy.isin(reference_mask_arr, [0, 1, 3]),
    )

    valid_positions = numpy.where(intersect_mask)

    if valid_positions and len(valid_positions[0]) == 0:
        return

    intersected_source_arr = source_arr[valid_positions]
    intersected_reference_arr = reference_arr[valid_positions]

    histogram = _match_histograms(intersected_source_arr, intersected_reference_arr)

    histogram = numpy.round(histogram).astype(source_options['dtype'])

    source_arr[valid_positions] = histogram

    save_as_cog(str(source), source_arr, block_size=block_size, mode='w', **source_options)


def radsat_extract_bits(bit_value: Union[int, numpy.ndarray], bit_start: int, bit_end: Optional[int] = None):
    """Extract bitwise values from image.

    This method uses the bitwise operation to identify pixel saturation.
    According to the document `LaSRC Product Guide <https://prd-wret.s3.us-west-2.amazonaws.com/assets/palladium/production/atoms/files/LSDS-1368_L8_C1-LandSurfaceReflectanceCode-LASRC_ProductGuide-v3.pdf>`_,
    the Landsat Radiometric Saturation Quality Assessment Band (radsat_qa) is a bit
    packed representation of which sensor bands were saturated during data sensing capture.
    The value 1 represents saturated value while 0 is valid data.
    For Landsat-8, the following table represents pixels saturation::

        Bit    Bit Value    Description
          0        1        Data Fill Flag
          1        2        Band 1 Data Saturation Flag
          2        4        Band 2 Data Saturation Flag
          3        8        Band 3 Data Saturation Flag
          4       16        Band 4 Data Saturation Flag
          5       32        Band 5 Data Saturation Flag
          6       64        Band 6 Data Saturation Flag
          7      128        Band 7 Data Saturation Flag
          8      256        Band 8 Data Saturation Flag
          9      512        Band 9 Data Saturation Flag
         10     1024        Band 10 Data Saturation Flag
         11     2048        Band 11 Data Saturation Flag

    Example:
        >>> from cube_builder.utils.image import radsat_extract_bits
        >>> # Represents band 10 (1024) and band 1 (2) is saturated.
        >>> # Check if any band is saturated
        >>> radsat_extract_bits(1026, 1, 7)
        1
        >>> # You can also pass the numpy array
        >>> # radsat_extract_bits(numpy.random.randint(0, 1028, size=(100, 100)), 1, 7)
    """
    if bit_end is None:
        bit_end = bit_start

    mask_size = (1 + bit_end) - bit_start
    mask = (1 << mask_size) - 1

    res = (bit_value >> bit_start) & mask

    return res


def check_file_integrity(file_path: Union[str, Path], read_bytes: bool = False) -> bool:
    """Check Raster File integrity.

    Args:
        file_path (str|Path): Path to the raster file
        read_bytes (bool): Read raster band entire. Default is False
    """
    try:
        with rasterio.open(file_path) as data_set:
            if read_bytes:
                _ = data_set.read(1)
            return True
    except (rasterio.RasterioIOError, Exception):
        return False


def save_as_cog(destination: str, raster, mode='w', tags=None, block_size=None, **profile):
    """Save the raster file as Cloud Optimized GeoTIFF.

    See Also:
        Cloud Optimized GeoTiff https://gdal.org/drivers/raster/cog.html

    Args:
        destination: Path to store the data set.
        raster: Numpy raster values to persist in disk
        mode: Default rasterio mode. Default is 'w' but you also can set 'r+'.
        tags: Tag values (Dict[str, str]) to write on dataset.
        **profile: Rasterio profile values to add in dataset.
    """
    with rasterio.open(str(destination), mode, **profile) as dataset:
        if profile.get('nodata'):
            dataset.nodata = profile['nodata']

        dataset.write_band(1, raster)

        if tags:
            dataset.update_tags(**tags)

    generate_cogs(str(destination), str(destination), block_size=block_size)


def generate_cogs(input_data_set_path, file_path, profile='deflate', block_size=None, profile_options=None, **options):
    """Generate Cloud Optimized GeoTIFF files (COG).

    Args:
        input_data_set_path (str) - Path to the input data set
        file_path (str) - Target data set filename
        profile (str) - A COG profile based in `rio_cogeo.profiles`.
        profile_options (dict) - Custom options to the profile.
        block_size (int) - Custom block size.

    Returns:
        Path to COG.
    """
    if profile_options is None:
        profile_options = dict()

    output_profile = cog_profiles.get(profile)
    output_profile.update(dict(BIGTIFF="IF_SAFER"))
    output_profile.update(profile_options)

    if block_size:
        output_profile["blockxsize"] = block_size
        output_profile["blockysize"] = block_size

    threads = os.getenv("GDAL_NUM_THREADS", "2")
    if threads.isnumeric():
        threads = int(threads)

    # Dataset Open option (see gdalwarp `-oo` option)
    config = dict(
        GDAL_NUM_THREADS=threads,
        GDAL_TIFF_INTERNAL_MASK=True,
        GDAL_TIFF_OVR_BLOCKSIZE="128",
    )

    cog_translate(
        str(input_data_set_path),
        str(file_path),
        output_profile,
        config=config,
        in_memory=False,
        quiet=True,
        **options,
    )
    return str(file_path)


class SmartDataSet:
    """Defines utility class to auto close rasterio data set.

    This class is class helper to avoid memory leak of opened data set in memory.
    """

    def __init__(self, file_path: str, mode='r', tags=None, **properties):
        """Initialize SmartDataSet definition and open rasterio data set."""
        self.path = Path(file_path)
        self.mode = mode
        self.dataset = rasterio.open(file_path, mode=mode, **properties)
        self.tags = tags
        self.mode = mode

    def __del__(self):
        """Close dataset on delete object."""
        self.close()

    def __enter__(self):
        """Use data set context with operator ``with``."""
        return self

    def __exit__(self, exc_type, exc_val, exc_tb):
        """Close data set on exit with clause."""
        self.close()

    def close(self):
        """Close rasterio data set."""
        if hasattr(self, 'dataset') and not self.dataset.closed:
            logging.debug('Closing dataset {}'.format(str(self.path)))

            if self.mode == 'w' and self.tags:
                self.dataset.update_tags(**self.tags)

            self.dataset.close()


def extract_qa_bits(band_data, bit_location):
    """Retrieve the bit information from given position.

    Args:
        band_data (int|numpy.ma.masked_array) - The QA Raster Data
        bit_location (int) - The band bit value
    """
    return band_data & (1 << bit_location)


NO_CONFIDENCE = 0
LOW = 1  # 0b01
MEDIUM = RESERVED = 2  # 0b10
HIGH = 3  # 0b11


class QAConfidence:
    """Type for Quality Assessment definition for Landsat Collection 2.

    These properties will be evaluated using Python Virtual Machine like::

        # Define that will discard all cloud values which has confidence greater or equal MEDIUM.
        qa = QAConfidence(cloud='cloud >= MEDIUM', cloud_shadow=None, cirrus=None, snow=None)
    """

    cloud: Union[str, None]
    """Represent the Cloud Confidence."""
    cloud_shadow: Union[str, None]
    """Represent the Cloud Shadow Confidence."""
    cirrus: Union[str, None]
    """Represent the Cirrus."""
    snow: Union[str, None]
    """Represent the Snow/Ice."""
    oli: Union[bool, numpy.ndarray]
    """Flag to identify OLI/TIRS Satellite."""

    def __init__(self, cloud=None, cloud_shadow=None, cirrus=None, snow=None, oli=None):
        """Build QA Confidence object."""
        self.cloud = cloud
        self.cloud_shadow = cloud_shadow
        self.cirrus = cirrus
        self.snow = snow
        self.oli = oli

    def apply(self, data):
        """Apply the Bit confidence to the Quality Assessment mask.

        Args:
            data (numpy.ma.MaskedArray): The Masked raster QA Pixel

        Returns:
            numpy.ma.MaskedArray - The masked pixels with satisfy the confidence attributes.
        """
        from .interpreter import execute

        # Define the context variables available for cloud confidence processing
        ctx = dict(
            NO_CONFIDENCE=NO_CONFIDENCE,
            LOW=LOW,
            MEDIUM=MEDIUM,
            RESERVED=RESERVED,
            HIGH=HIGH
        )

        def _invoke(conf, context_var, start_offset, end_offset, qa):
            var_name = f'_{context_var}'
            expression = f'{var_name} = {conf}'
            array = (qa >> start_offset) - ((qa >> end_offset) << 2)
            ctx[context_var] = array

            _res = execute(expression, context=ctx)
            res = _res[var_name]

            return numpy.ma.masked_where(numpy.ma.getdata(res), qa)

        if self.cloud:
            data = _invoke(self.cloud, 'cloud', 8, 10, data)
        if self.cloud_shadow:
            data = _invoke(self.cloud_shadow, 'cloud_shadow', 10, 12, data)
        if self.snow:
            data = _invoke(self.snow, 'snow', 12, 14, data)

        if self.cirrus:
            if isinstance(self.oli, bool):
                self.oli = numpy.full(data.shape,
                                      dtype=numpy.bool_,
                                      fill_value=self.oli)

            oli_pixels = data[self.oli]
            res = _invoke(self.cirrus, 'cirrus', 14, 16, oli_pixels)

            data[self.oli] = res

        return data


def get_qa_mask(data: numpy.ma.masked_array,
                clear_data: List[float] = None,
                not_clear_data: List[float] = None,
                nodata: float = None,
                confidence: QAConfidence = None) -> numpy.ma.masked_array:
    """Extract Quality Assessment Bits from Landsat Collection 2 Level-2 products.

    This method uses the bitwise operation to extract bits according to the document
    `Landsat 8 Collection 2 (C2) Level 2 Science Product (L2SP) Guide <https://prd-wret.s3.us-west-2.amazonaws.com/assets/palladium/production/atoms/files/LSDS-1619_Landsat8-C2-L2-ScienceProductGuide-v2.pdf>`_, page 13.

    Note:
        This method supports the products Landsat-4 (or more) Collection 2 Science products.
        Please take a look into :class:`cube_builder.utils.image.QAConfidence` if you are dealing
        with multiple sensors.

    Example:
        >>> import numpy
        >>> from cube_builder.utils.image import QAConfidence, get_qa_mask

        >>> mid_cloud_confidence = QAConfidence(cloud='cloud == MEDIUM', cloud_shadow=None, cirrus=None, snow=None, oli=True)
        >>> clear = [6, 7]  # Clear and Water
        >>> not_clear = [1, 2, 3, 4]  # Dilated Cloud, Cirrus, Cloud, Cloud Shadow
        >>> get_qa_mask(numpy.ma.array([22080], dtype=numpy.int16, fill_value=1),
        ...             clear_data=clear, not_clear_data=not_clear,
        ...             nodata=1, confidence=mid_cloud_confidence)
        masked_array(data=[--],
                     mask=[ True],
               fill_value=1,
                    dtype=int16)
        >>> # When no cloud confidence set, this value will be Clear since Cloud Pixel is off.
        >>> get_qa_mask(numpy.ma.array([22080], dtype=numpy.int16, fill_value=1),
        ...             clear_data=clear, not_clear_data=not_clear,
        ...             nodata=1)
        masked_array(data=[22080],
                     mask=[False],
               fill_value=1,
                    dtype=int16)

    Args:
        data (numpy.ma.masked_array): The QA Raster Data
        clear_data (List[float]): The bits values to be considered as Clear. Default is [].
        not_clear_data (List[float]): The bits values to be considered as Not Clear Values (Cloud,Shadow, etc).
        nodata (float): Pixel nodata value.
        confidence (QAConfidence): The confidence rules mapping. See more in :class:`~cube_builder.utils.image.QAConfidence`.

    Returns:
        numpy.ma.masked_array: An array which the values represent ``clear_data`` and the masked values represents ``not_clear_data``.
    """
    is_numpy_or_masked_array = type(data) in (numpy.ndarray, numpy.ma.masked_array)
    if type(data) in (float, int,):
        data = numpy.ma.masked_array([data])
    elif (isinstance(data, Iterable) and not is_numpy_or_masked_array) or (
            isinstance(data, numpy.ndarray) and not hasattr(data, 'mask')):
        data = numpy.ma.masked_array(data, mask=data == nodata, fill_value=nodata)
    elif not is_numpy_or_masked_array:
        raise TypeError(f'Expected a number or numpy masked array for {data}')

    if nodata is not None:
        data[data == nodata] = numpy.ma.masked

    # Cloud Confidence only once
    if confidence:
        data = confidence.apply(data)

    # Mask all not clear data before get any valid data
    for value in not_clear_data:
        if value == 2 and confidence:
            not_oli_positions = numpy.where(numpy.invert(confidence.oli))
            tmp_result = numpy.ma.masked_where(data.mask, data)
            tmp_result.mask[not_oli_positions] = True

            masked = extract_qa_bits(tmp_result, value)
            if isinstance(masked.mask, numpy.bool_):
                masked.mask = numpy.full(data.shape, fill_value=masked.mask, dtype=numpy.bool_)

            masked.mask[not_oli_positions] = data[not_oli_positions].mask

            tmp_result = None
        else:
            masked = extract_qa_bits(data, value)

        data = numpy.ma.masked_where(masked > 0, data)

    clear_mask = data.mask.copy()
    for value in clear_data:
        masked = numpy.ma.getdata(extract_qa_bits(data, value))
        clear_mask = numpy.ma.logical_or(masked > 0, clear_mask)

    if len(data.mask.shape) > 0:
        data = numpy.ma.masked_where(numpy.invert(clear_mask), data)
    else:  # Adapt to work with single value
        if clear_mask[0]:
            data.mask = numpy.invert(clear_mask)

    return data


def rescale(array: ArrayType, multiplier: float, new_scale: float,
            origin_additive: float = 0, dtype=None):
    """Rescale an array into new range.

    To prevent any data loss or invalid data while casting, both maximum and minimum
    values of ``dtype`` will be set when overflow limits.

    Tip:
        When dealing with negative ``origin_additive`` factor or values which may be negative,
        make sure to use right numpy dtype and
        `Numpy Masked Arrays`_
        to mask ``nodata`` values to avoid value limit coercion.

    Note:
        When the result value overflow the data type,
        the value is coerced to the data type limits.
        See more in `numpy.iinfo <https://numpy.org/doc/stable/reference/generated/numpy.iinfo.html>`_.

    Args:
        array: Input array
        multiplier: Origin array scale multiplier
        new_scale: Target scale factor.
        origin_additive: Origin additive factor
        dtype: New data type for casting. Default is original array.

    Examples:
        This example covers the rescaling Landsat Collection 2 arrays
        (1-65535, scale=0.0000275 - 0.2) into 0-10000 values.

        .. doctest::
           :skipif: True

            >>> import numpy
            >>> from cube_builder.utils.image import rescale
            >>> arr3d = numpy.random.randint(1, 65535, (3, 3), dtype=numpy.uint16)
            >>> rescale(arr3d, 0.0000275, new_scale=0.0001, origin_additive=-0.2)
            array([[15065.675,  6057.5  ,  2893.075],
                   [ 3523.375, 14349.3  ,  9762.3  ],
                   [14221.425, -1438.725,  -363.75 ]])
    """
    dtype = dtype or array.dtype
    array = (array * multiplier) + origin_additive

    data_type_info = numpy.iinfo(dtype)

    data_type_max_value = data_type_info.max
    data_type_min_value = data_type_info.min

    array[array < data_type_min_value] = data_type_min_value
    array[array > data_type_max_value] = data_type_max_value

    return (array / new_scale).astype(dtype)


def raster_convexhull(imagepath: str, epsg='EPSG:4326') -> dict:
    """Get a raster image footprint.

    Args:
        imagepath (str): image file
        epsg (str): geometry EPSG

    See:
        https://rasterio.readthedocs.io/en/latest/topics/masks.html
    """
    with rasterio.open(imagepath) as dataset:
        # Read raster data, masking nodata values
        data = dataset.read(1, masked=True)
        # Create mask, which 1 represents valid data and 0 nodata
        mask = numpy.invert(data.mask).astype(numpy.uint8)

        geoms = []
        res = {'val': []}
        for geom, val in rasterio.features.shapes(mask, mask=mask, transform=dataset.transform):
            geom = rasterio.warp.transform_geom(dataset.crs, epsg, geom)

            res['val'].append(val)
            geoms.append(shapely.geometry.shape(geom))

        if len(geoms) == 1:
            return geoms[0]

        multi_polygons = shapely.geometry.MultiPolygon(geoms)

        return multi_polygons.convex_hull


def raster_extent(imagepath: str, epsg = 'EPSG:4326') -> shapely.geometry.Polygon:
    """Get raster extent in arbitrary CRS.

    Args:
        imagepath (str): Path to image
        epsg (str): EPSG Code of result crs
    Returns:
        dict: geojson-like geometry
    """
    with rasterio.open(imagepath) as dataset:
        _geom = shapely.geometry.mapping(shapely.geometry.box(*dataset.bounds))
        return shapely.geometry.shape(rasterio.warp.transform_geom(dataset.crs, epsg, _geom))


def linear_raster_scale(array: ArrayType,
                        input_range: Tuple[int, int],
                        output_range: Tuple[int, int] = (0, 255)) -> ArrayType:
    """Clip the values in an array and apply linear rescaling.

    Note:
        This function is compatible with
        `numpy.ma module <https://numpy.org/doc/stable/reference/maskedarray.generic.html>`_

    Args:
        array (ArrayType): Input raster
        input_range: The array min and max values
        output_range: The output min and max values to rescale to. Defaults to ``0, 255``.

    Returns:
        ArrayType: scaled array (in float)
    """
    clip = numpy.clip
    if isinstance(array, numpy.ma.MaskedArray):
        clip = numpy.ma.clip

    data = clip(array, input_range[0], input_range[1]) - input_range[0]
    data = data / numpy.float32(input_range[1] - input_range[0])

    data = data * (output_range[1] - output_range[0]) + output_range[0]

    return data


def get_resample_method(name: str) -> Resampling:
<<<<<<< HEAD
    """Retrieve a resampling method from name
=======
    """Retrieve a resampling method from name.
>>>>>>> 41336795

    Note:
        This method uses ``rasterio.warp.Resampling``.

    Args:
        name: The resampling name
    """
    supported = {entry.name: entry for entry in list(Resampling)}
    lowered = name.lower()
    if lowered not in supported:
        raise RuntimeError(f"Invalid resampling method. Use one of {supported.keys()}")
    return supported[lowered]<|MERGE_RESOLUTION|>--- conflicted
+++ resolved
@@ -738,11 +738,7 @@
 
 
 def get_resample_method(name: str) -> Resampling:
-<<<<<<< HEAD
-    """Retrieve a resampling method from name
-=======
     """Retrieve a resampling method from name.
->>>>>>> 41336795
 
     Note:
         This method uses ``rasterio.warp.Resampling``.
