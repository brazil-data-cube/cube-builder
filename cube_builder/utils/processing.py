--- conflicted
+++ resolved
@@ -728,34 +728,19 @@
                 saturated = saturated_list[order].dataset.read(1, window=window)
                 # TODO: Get the original band order and apply to the extract function instead.
                 saturated = radsat_extract_bits(saturated, 1, 7).astype(numpy.bool_)
-
-                masked.mask[saturated] = True
-
-<<<<<<< HEAD
+                masked.mask = saturated.astype(numpy.bool_)
+
             if mask_values['bits']:
-                m = numpy.ma.masked_array(mask, mask=mask == mask_values['nodata'], fill_value=mask_values['nodata'])
-                matched = get_qa_mask(m, clear_data=clear_values, nodata=mask_values['nodata'])
-                # Mark all invalid data
-                mask[matched.mask] = 0
-                # Mark all clear data as 1
-                mask[numpy.invert(matched.mask)] = 1
+                matched = get_qa_mask(masked, clear_data=clear_values, nodata=mask_values['nodata'])
+                masked.mask = numpy.inverse(matched.mask)
             else:
                 # Mask cloud/snow/shadow/no-data as False
-                mask[numpy.where(numpy.isin(mask, not_clear_values))] = 0
-                # Ensure that Raster noda value (-9999 maybe) is set to False
-                mask[raster == nodata] = 0
-                mask[numpy.where(numpy.isin(mask, saturated_values))] = 0
+                masked.mask[numpy.where(numpy.isin(masked, not_clear_values))] = True
+                # Ensure that Raster no data value (-9999 maybe) is set to False
+                masked.mask[raster == nodata] = True
+                masked.mask[numpy.where(numpy.isin(masked, saturated_values))] = True
                 # Mask valid data (0 and 1) as True
-                mask[numpy.where(numpy.isin(mask, clear_values))] = 1
-=======
-            # Mask cloud/snow/shadow/no-data as False
-            masked.mask[numpy.where(numpy.isin(masked, not_clear_values))] = True
-            # Ensure that Raster noda value (-9999 maybe) is set to False
-            masked.mask[raster == nodata] = True
-            masked.mask[numpy.where(numpy.isin(masked, saturated_values))] = True
-            # Mask valid data (0 and 1) as True
-            masked.mask[numpy.where(numpy.isin(masked, clear_values))] = False
->>>>>>> e83642bc
+                masked.mask[numpy.where(numpy.isin(masked, clear_values))] = False
 
             # Create an inverse mask value in order to pass to numpy masked array
             # True => nodata
