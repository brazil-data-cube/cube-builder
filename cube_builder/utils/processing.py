#
# This file is part of Cube Builder.
# Copyright (C) 2022 INPE.
#
# This program is free software: you can redistribute it and/or modify
# it under the terms of the GNU General Public License as published by
# the Free Software Foundation, either version 3 of the License, or
# (at your option) any later version.
#
# This program is distributed in the hope that it will be useful,
# but WITHOUT ANY WARRANTY; without even the implied warranty of
# MERCHANTABILITY or FITNESS FOR A PARTICULAR PURPOSE. See the
# GNU General Public License for more details.
#
# You should have received a copy of the GNU General Public License
# along with this program. If not, see <https://www.gnu.org/licenses/gpl-3.0.html>.
#

"""Define celery tasks utilities for datacube generation."""

# Python Native
import logging
import shutil
import warnings
from contextlib import contextmanager
from copy import deepcopy
from datetime import datetime
from pathlib import Path
from tempfile import TemporaryDirectory
from typing import List, Tuple, Union

# 3rdparty
import numpy
import rasterio
import rasterio.features
import rasterio.windows
import requests
from bdc_catalog.models import Collection, Item, SpatialRefSys, Tile, db
from geoalchemy2 import func
from geoalchemy2.shape import from_shape, to_shape
from numpngw import write_png
from rasterio import Affine, MemoryFile
from rasterio.warp import Resampling, reproject

from ..config import Config
# Constant to define required bands to generate both NDVI and EVI
from ..constants import (CLEAR_OBSERVATION_ATTRIBUTES, CLEAR_OBSERVATION_NAME, COG_MIME_TYPE, DATASOURCE_ATTRIBUTES,
                         DATASOURCE_NAME, PROVENANCE_ATTRIBUTES, PROVENANCE_NAME, SRID_ALBERS_EQUAL_AREA,
                         TOTAL_OBSERVATION_NAME)
from ..drivers.datasets import dataset_from_uri
# Builder
from . import get_srid_column
from .image import (SmartDataSet, generate_cogs, get_resample_method, linear_raster_scale, raster_convexhull,
                    raster_extent, rescale, save_as_cog)
from .index_generator import generate_band_indexes
from .strings import StringFormatter

FORMATTER = StringFormatter()

Limit = Tuple[int, int]
"""Represent the type for Image range."""
ChannelLimits = Tuple[Limit, Limit, Limit]
"""Represent the band channels (R, G, B) for quick look generation."""


def get_rasterio_config() -> dict:
    """Retrieve cube-builder global config for the rasterio module."""
    options = dict()

    if Config.RASTERIO_ENV and isinstance(Config.RASTERIO_ENV, dict):
        options.update(Config.RASTERIO_ENV)

    return options


def get_or_create_model(model_class, defaults=None, **restrictions):
    """Define a utility method for looking up an object with the given restrictions, creating one if necessary.

    Args:
        model_class (BaseModel) - Base Model of Brazil Data Cube DB
        defaults (dict) - Values to fill out model instance
        restrictions (dict) - Query Restrictions
    Returns:
        BaseModel Retrieves model instance
    """
    instance = db.session.query(model_class).filter_by(**restrictions).first()

    if instance:
        return instance, False

    params = dict((k, v) for k, v in restrictions.items())

    params.update(defaults or {})
    instance = model_class(**params)

    db.session.add(instance)

    return instance, True


def get_or_create_activity(cube: str, warped: str, activity_type: str, scene_type: str, band: str,
                           period: str, tile_id: str, activity_date: str, **parameters):
    """Define a utility method for create activity."""
    return dict(
        band=band,
        collection_id=cube,
        warped_collection_id=warped,
        activity_type=activity_type,
        tags=parameters.get('tags', []),
        status='CREATED',
        date=activity_date,
        period=period,
        scene_type=scene_type,
        args=parameters,
        tile_id=tile_id
    )


def get_item_id(datacube: str, version: int, tile: str, date: str, fmt=None) -> str:
    """Prepare a data cube item structure."""
    if fmt is None:
        fmt = '{datacube:upper}_V{version}_{tile_id}_{start_date}'

    return FORMATTER.format(
        fmt,
        datacube=datacube,
        version=str(version),
        version_legacy='{0:03d}'.format(int(version)),
        tile_id=tile,
        date=date,
        start_date=date.replace('-', '')[:8]
    )


def merge(merge_file: str, mask: dict, assets: List[dict], band: str,
          band_map: dict, quality_band: str, collection: str, build_provenance=False, compute=False,
          native_grid: bool = False, **kwargs):
    """Apply datacube merge scenes.

    The Merge or Warp consists in a procedure that cropping and mosaicking all imagens that superimpose a target tile
    of common grid, for a specific date.

    See also:
        `Warp (Merge, Reprojecting, Resampling and Griding) <https://brazil-data-cube.github.io/products/specifications/processing-flow.html#warp-merge-reprojecting-resampling-and-griding>`_

    Args:
        merge_file: Path to store data cube merge
        assets: List of collections assets during period
        band: Merge band name
        band_map: Map of cube band name and common name.
        build_provenance: Build a provenance file for Merge (Used in combined collections)
        **kwargs: Extra properties
    """
    from .image import QAConfidence
    xmin = kwargs.get('xmin')
    ymax = kwargs.get('ymax')
    dist_x = kwargs.get('dist_x')
    dist_y = kwargs.get('dist_y')
    datasets = kwargs.get('datasets')
    platforms = kwargs.get('platforms', [])
    resx, resy = kwargs['resx'], kwargs['resy']
    block_size = kwargs.get('block_size')
    shape = kwargs.get('shape', None)
    transform = None

    if native_grid:
        tile_id = kwargs['tile_id']
        cname, collection_version = collection.rsplit('-', 1)
        collection = Collection.query().filter(
            Collection.name == cname,
            Collection.version == collection_version
        ).first_or_404(f'Collection {collection} not found')
        geom_table = collection.grs.geom_table
        if geom_table is None:
            raise RuntimeError(f'The Grid {collection.grs.name} not found.')

        srid_column = get_srid_column(geom_table.c)
        query = db.session.query(
            func.ST_SetSRID(geom_table.c.geom, srid_column).label('geom'),
            SpatialRefSys.proj4text.label('crs'),
        ).join(SpatialRefSys, SpatialRefSys.srid == srid_column).filter(geom_table.c.tile == tile_id).first()
        if query is None:
            raise RuntimeError(f'Tile {tile_id} not found')
        geom = to_shape(query.geom)
        xmin, ymin, xmax, ymax = geom.bounds
        transform = Affine(resx, 0, xmin, 0, -resy, ymax)
        cols = int((xmax - xmin) / resx)
        rows = int((ymax - ymin) / resy)
        shape = None

        kwargs['srs'] = query.crs

    elif shape:
        cols = shape[0]
        rows = shape[1]
    else:
        cols = round(dist_x / resx)
        rows = round(dist_y / resy)

        new_res_x = dist_x / cols
        new_res_y = dist_y / rows

        transform = Affine(new_res_x, 0, xmin, 0, -new_res_y, ymax)

    srs = kwargs['srs']

    if isinstance(datasets, str):
        warnings.warn(
            'Parameter "dataset" got str, expected list of str. It will be deprecated in future.'
        )
        datasets = [datasets]

    source_nodata = None
    for _asset in assets:
        source_nodata = _asset['nodata']
        break

    nodata = float(band_map[band]['nodata'])
    if source_nodata is None:
        source_nodata = float(band_map[band]['nodata'])

    data_type = band_map[band]['data_type']
    resampling = Resampling.nearest

    if quality_band == band:
        source_nodata = nodata = float(mask['nodata'])
    elif "resampling" in kwargs:
        resampling = get_resample_method(kwargs["resampling"])
<<<<<<< HEAD

=======
>>>>>>> 41336795
    elif (mask and mask.get('saturated_band') != band) or quality_band is None:
        resampling = Resampling.bilinear

    raster = numpy.zeros((rows, cols,), dtype=data_type)
    raster_merge = numpy.full((rows, cols,), dtype=data_type, fill_value=nodata)
    confidence = None

    if build_provenance:
        raster_provenance = numpy.full((rows, cols,),
                                       dtype=DATASOURCE_ATTRIBUTES['data_type'],
                                       fill_value=DATASOURCE_ATTRIBUTES['nodata'])
        if mask.get('bits') and mask.get('confidence'):
            conf = mask['confidence']
            conf.setdefault('oli', True)
            confidence = QAConfidence(**conf)

    template = None
    is_combined_collection = len(datasets) > 1 or (len(platforms) > 1 and kwargs.get('combined'))
    index_landsat_oli = []
    platforms_used = []

    with rasterio_access_token(kwargs.get('token')) as options:
        with rasterio.Env(CPL_CURL_VERBOSE=False, **get_rasterio_config(), **options):
            for asset in assets:
                link = asset['link']

                dataset = asset['dataset']
                platform = asset.get('platform', '')

                if platform and 'landsat' in platform.lower() and kwargs.get('combined'):
                    _, platform_version = platform.split('-' if '-' in platform else '_')
                    is_oli = int(platform_version) > 7
                    if is_oli:
                        index_landsat_oli.append(platforms.index(platform))

                _check_rio_file_access(link, access_token=kwargs.get('token'))
                if platform:
                    platforms_used.append(platform)

                src = dataset_from_uri(link, band=band, extra_data=asset)

                with src:
                    meta = src.meta.copy()
                    meta.update({
                        'width': cols,
                        'height': rows
                    })
                    if not shape:
                        meta.update({
                            'crs': srs,
                            'transform': transform
                        })

                    if src.profile['nodata'] is not None:
                        source_nodata = src.profile['nodata']
                    elif 'LC8SR' in dataset or 'LC8_SR' in dataset:
                        if band != quality_band:
                            # Temporary workaround for landsat
                            # Sometimes, the laSRC does not generate the data set properly and
                            # the data maybe UInt16 instead Int16
                            source_nodata = nodata if src.profile['dtype'] == 'int16' else 0
                    elif 'CBERS' in dataset and band != quality_band:
                        source_nodata = nodata

                    meta.update({
                        'nodata': source_nodata,
                        'driver': 'GTiff',
                        'count': 1   # Ensure that output data is always single band
                    })

                    with MemoryFile() as mem_file:
                        with mem_file.open(**meta) as dst:
                            if shape:
                                raster = src.read(1)
                            else:
                                source_array = src.read(1)

                                reproject(
                                    source=source_array,
                                    destination=raster,
                                    src_transform=src.transform,
                                    src_crs=src.crs,
                                    dst_transform=transform,
                                    dst_crs=srs,
                                    src_nodata=source_nodata,
                                    dst_nodata=nodata,
                                    resampling=resampling)

                            if kwargs.get('scale') and band != quality_band:
                                new_scale = multiplier = float(band_map[band].get('scale', band_map.get('scale_mult')))
                                additive = float(band_map[band].get('scale_add') or 0)
                                if isinstance(kwargs['scale'], dict):
                                    multiplier = kwargs['scale']['mult']
                                    additive = kwargs['scale'].get('add')

                                raster_ma = numpy.ma.array(raster, dtype=raster.dtype, mask=raster == nodata)
                                raster_ma = rescale(raster_ma, multiplier, new_scale=new_scale, origin_additive=additive)
                                raster = raster_ma.data

                            # For combined collections, we must merge only valid data into final data set
                            if is_combined_collection:
                                positions_todo = numpy.where(raster_merge == nodata)

                                if positions_todo:
                                    valid_positions = numpy.where(raster != nodata)

                                    raster_todo = numpy.ravel_multi_index(positions_todo, raster.shape)
                                    raster_valid = numpy.ravel_multi_index(valid_positions, raster.shape)

                                    # Match stack nodata values with observation
                                    # stack_raster_where_nodata && raster_where_data
                                    intersect_ravel = numpy.intersect1d(raster_todo, raster_valid)

                                    if len(intersect_ravel):
                                        where_intersec = numpy.unravel_index(intersect_ravel, raster.shape)
                                        raster_merge[where_intersec] = raster[where_intersec]

                                        if build_provenance:
                                            # TODO: Improve way to get fixed Value instead. Use GUI mapping?
                                            raster_provenance[where_intersec] = datasets.index(dataset)
                            else:
                                valid_data_scene = raster[raster != nodata]
                                raster_merge[raster != nodata] = valid_data_scene.reshape(numpy.size(valid_data_scene))
                                valid_data_scene = None

                            if template is None:
                                template = dst.profile

                            if build_provenance:
                                raster_masked = numpy.ma.masked_where(raster == nodata, raster)

                                where_valid = numpy.invert(raster_masked.mask)
                                # TODO: Review and validate this step.
                                # Using according to the given collections order.
                                raster_provenance[where_valid] = platforms.index(platform)

                                where_valid = None
                                raster_masked = None

    template['dtype'] = data_type
    template['nodata'] = nodata

    if build_provenance and mask.get('bits') and mask.get('confidence'):
        confidence.oli = numpy.isin(raster_provenance, index_landsat_oli)

    # Evaluate cloud cover and efficacy if band is quality
    efficacy = 0
    cloudratio = 100
    raster = None
    if band == quality_band:
        efficacy, cloudratio = _qa_statistics(raster_merge, mask=mask, compute=compute, confidence=confidence)

    # Ensure file tree is created
    merge_file = Path(merge_file)
    merge_file.parent.mkdir(parents=True, exist_ok=True)

    options = dict(
        file=str(merge_file),
        efficacy=efficacy,
        cloudratio=cloudratio,
        dataset=dataset,
        resolution=resx,
        nodata=nodata,
        platforms_used=list(set(platforms_used))
    )

    if band == quality_band and build_provenance:
        provenance = merge_file.parent / merge_file.name.replace(band, DATASOURCE_NAME)

        profile = deepcopy(template)
        profile['dtype'] = DATASOURCE_ATTRIBUTES['data_type']
        profile['nodata'] = DATASOURCE_ATTRIBUTES['nodata']
        entries = datasets
        if len(datasets) == 1:
            entries = platforms
            options['platforms'] = platforms

        custom_tags = {dataset: value for value, dataset in enumerate(entries)}

        save_as_cog(str(provenance), raster_provenance, tags=custom_tags, block_size=block_size, **profile)
        options[DATASOURCE_NAME] = str(provenance)

    # Persist on file as Cloud Optimized GeoTIFF
    save_as_cog(str(merge_file), raster_merge.astype(data_type), block_size=block_size, **template)

    return options


def _check_rio_file_access(url: str, access_token: str = None):
    """Make a HEAD request in order to check if the given resource is available and reachable."""
    headers = dict()
    if access_token:
        headers.update({'X-Api-Key': access_token})
    try:
        if url and not url.startswith('http'):
            return

        _ = requests.head(url, headers=headers)
    except requests.exceptions.ConnectionError as e:
        raise ConnectionError(f'Connection refused {e.request.url}')
    except requests.exceptions.HTTPError as e:
        if e.response is None:
            raise
        reason = e.response.reason
        msg = str(e)
        if e.response.status_code == 403:
            if e.request.headers.get('x-api-key') or 'access_token=' in e.request.url:
                msg = "You don't have permission to request this resource."
            else:
                msg = 'Missing Authentication Token.'
        elif e.response.status_code == 500:
            msg = 'Could not request this resource.'

        raise requests.exceptions.HTTPError(f'({reason}) {msg}', request=e.request, response=e.response)


def post_processing_quality(quality_file: str, bands: List[str], cube: str,
                            date: str, tile_id, quality_band: str, band_map: dict, version: int,
                            datasets=None, **kwargs):
    """Stack the merge bands in order to apply a filter on the quality band.

    We have faced some issues regarding `nodata` value in spectral bands, which was resulting
    in wrong provenance date on STACK data cubes, since the Fmask tells the pixel is valid (0) but a nodata
    value is found in other bands.
    To avoid that, we read all the others bands, seeking for `nodata` value. When found, we set this to
    nodata in Fmask output::

        Quality             Nir                   Quality

        0 0 2 4      702  876 7000 9000      =>    0 0 2 4
        0 0 0 0      687  987 1022 1029      =>    0 0 0 0
        0 2 2 4    -9999 7100 7322 9564      =>  255 2 2 4

    Args:
         quality_file: Path to the merge fmask.
         bands: All the bands from the merge date.
         cube: Identity data cube name
         date: Merge date
         tile_id: Brazil data cube tile identifier
         quality_band: Quality band name
         version: Data cube version
         datasets: List of related data sets used
    """
    block_size = kwargs.get('block_size')
    # Get quality profile and chunks
    with rasterio.open(str(quality_file)) as merge_dataset:
        blocks = list(merge_dataset.block_windows())
        profile = merge_dataset.profile
        nodata = profile.get('nodata', band_map[quality_band]['nodata'])
        if nodata is not None:
            nodata = float(nodata)
        raster_merge = merge_dataset.read(1)

    _default_bands = DATASOURCE_NAME, 'ndvi', 'evi', 'cnc', TOTAL_OBSERVATION_NAME, CLEAR_OBSERVATION_NAME, PROVENANCE_NAME

    bands_without_quality = [b for b in bands if b != quality_band and b.lower() not in _default_bands]

    saturated = nodata
    for dataset in datasets:
        if dataset is not None and (dataset.lower().startswith('s2') or dataset.lower().startswith('sentinel')):
            saturated = 1
            logging.info('Using saturated value 1 for Sentinel-2...')

    for _, block in blocks:
        nodata_positions = []

        row_offset = block.row_off + block.height
        col_offset = block.col_off + block.width

        nodata_scl = raster_merge[block.row_off: row_offset, block.col_off: col_offset] == nodata

        for band in bands_without_quality:
            band_file = build_cube_path(cube, date, tile_id, version=version, band=band,
                                        prefix=Config.WORK_DIR, composed=False, **kwargs)

            with rasterio.open(str(band_file)) as ds:
                raster = ds.read(1, window=block)

            band_nodata = band_map[band]['nodata']
            nodata_found = numpy.where(raster == float(band_nodata))
            raster_nodata_pos = numpy.ravel_multi_index(nodata_found, raster.shape)
            nodata_positions = numpy.union1d(nodata_positions, raster_nodata_pos)

        if len(nodata_positions):
            raster_merge[block.row_off: row_offset, block.col_off: col_offset][
                numpy.unravel_index(nodata_positions.astype(numpy.int64), raster.shape)] = saturated
            raster_merge[block.row_off: row_offset, block.col_off: col_offset][nodata_scl] = nodata

    save_as_cog(str(quality_file), raster_merge, block_size=block_size, **profile)


def compute_data_set_stats(file_path: str, mask: dict, compute: bool = True) -> Tuple[float, float]:
    """Compute data set efficacy and cloud ratio.

    It opens the given ``file_path`` and calculate the mask statistics, such efficacy and cloud ratio.

    Args:
        file_path - Path to given data set
        data_set_name - Data set name (LC8SR, S2SR_SEN28, CBERS, etc)

    Returns:
        Tuple consisting in efficacy and cloud ratio, respectively.
    """
    with rasterio.open(file_path, 'r') as data_set:
        raster = data_set.read(1)

        efficacy, cloud_ratio = _qa_statistics(raster, mask=mask, compute=compute)

    return efficacy, cloud_ratio


def blend(activity, band_map, quality_band, build_clear_observation=False, block_size=None,
          reuse_data_cube=None, apply_valid_range=None, **kwargs):
    """Apply blend and generate raster from activity.

    Basically, the blend operation consists in stack all the images (merges) in period. The stack is based in
    best pixel image (Best clear ratio). The cloud pixels are masked with `numpy.ma` module, enabling to apply
    temporal composite function MEDIAN, AVG over these rasters.

    The following example represents a data cube Landsat-8 16 days using function Best Pixel (Stack - LCF) and
    Median (MED) in period of 16 days from 1/1 to 16/1. The images from `10/1` and `15/1` were found and the values as
    described below::

        10/1
        Quality                Nir

        0 0 2 4         702  876 7000 9000
        0 1 1 4         687  444  421 9113      =>  Clear Ratio = 50%
        0 2 2 4        1241 1548 2111 1987      =>  Cloud Ratio = 50%

        15/1
        Quality           Nir
        0 0 255 255     854 756 9800 9454
        0 1   1   1     945 400  402  422       =>  Clear Ratio ~= 83%
        0 0   0   0     869 975  788  799       =>  Cloud Ratio ~= 0%

    According to Brazil Data Cube User Guide, the best image is 15/1 (clear ratio ~83%) and worst as 10/1 (50%).
    The result data cube will be::

        Landsat-8_30_16D_LCF
        Quality        Nir                     Provenance (Day of Year)

        0 0 2 4       854 756 7000 9000      15 15 10 10
        0 1 1 1       945 400  411  422      15 15 15 15
        0 0 0 0       869 975  788  799      15 15 15 15

        Landsat-8_30_16D_MED
        Nir

        778  816 -9999 -9999
        816  422   402   422
        1055 975   788   799

    Note:
        When build_clear_observation is set, make sure to do not execute in parallel processing
        since it is not `thread-safe`.
        The provenance band is not generated by MEDIAN products.
        For pixels `nodata` in the best image, the cube builder will try to find useful pixel in the next observation.
        It may be cloud/cloud-shadow (when there is no valid pixel 0 and 1). Otherwise, fill as `nodata`.

    See Also:
        - `Numpy Masked Arrays <https://numpy.org/doc/stable/reference/maskedarray.generic.html>`_

        - `Brazil Data Cube Temporal Compositing <https://brazil-data-cube.github.io/products/specifications/processing-flow.html#temporal-compositing>`_

    Args:
        activity: Prepared blend activity metadata
        band_map: Map of data cube bands (common_name : name)
        build_clear_observation: Flag to dispatch generation of Clear Observation band. It is not ``thread-safe``.

    Returns:
        A processed activity with the generated values.
    """
    from .image import QAConfidence, get_qa_mask, radsat_extract_bits

    # Assume that it contains a band and quality band
    numscenes = len(activity['scenes'])

    band = activity['band']
    activity_mask = activity['mask']
    mask_values = None

    version = activity['version']

    nodata = activity.get('nodata', band_map[band]['nodata'])
    if band == quality_band:
        nodata = activity_mask['nodata']

    # Get basic information (profile) of input files
    keys = list(activity['scenes'].keys())

    filename = activity['scenes'][keys[0]]['ARDfiles'][band]

    with rasterio.open(filename) as src:
        profile = src.profile
        tilelist = list(src.block_windows())

    platforms = activity.get('platforms', [])
    is_combined_collection = len(activity['datasets']) > 1 or (len(platforms) > 1 and kwargs.get('combined'))
    index_landsat_oli = []
    for idx, platform in enumerate(platforms):
        if 'landsat' in platform.lower():
            _, platform_version = platform.split('-')
            if int(platform_version) >= 8:
                index_landsat_oli.append(idx)
    # Order scenes based in efficacy/resolution
    mask_tuples = []

    for key in activity['scenes']:
        scene = activity['scenes'][key]
        resolution = scene.get('resx') or scene.get('resy') or scene.get('resolution')

        efficacy = scene['efficacy']
        resolution = resolution
        mask_tuples.append((100. * efficacy / resolution, key))

    # Open all input files and save the datasets in two lists, one for masks and other for the current band.
    # The list will be ordered by efficacy/resolution
    masklist = []
    bandlist = []

    provenance_merge_map = dict()
    merges_band_map = {}

    for m in sorted(mask_tuples, reverse=True):
        key = m[1]
        efficacy = m[0]
        scene = activity['scenes'][key]

        filename = scene['ARDfiles'][quality_band]
        quality_ref = rasterio.open(filename)

        if mask_values is None:
            mask_values = parse_mask(activity_mask)

        try:
            masklist.append(quality_ref)
        except BaseException as e:
            raise IOError('FileError while opening {} - {}'.format(filename, e))

        filename = scene['ARDfiles'][band]
        merges_band_map[filename] = key

        provenance_merge_map.setdefault(key, None)

        if scene['ARDfiles'].get(DATASOURCE_NAME):
            provenance_merge_map[key] = SmartDataSet(scene['ARDfiles'][DATASOURCE_NAME])

        try:
            bandlist.append(rasterio.open(filename))
        except BaseException as e:
            raise IOError('FileError while opening {} - {}'.format(filename, e))

    # Build the raster to store the output images.
    width = profile['width']
    height = profile['height']
    min_value, max_value = float(band_map[band]['min_value']), float(band_map[band]['max_value'])

    # Get the map values
    clear_values = mask_values['clear_data']
    not_clear_values = mask_values['not_clear_data']
    saturated_list = []
    if mask_values.get('saturated_band'):
        for m in sorted(mask_tuples, reverse=True):
            key = m[1]
            scene = activity['scenes'][key]

            filename = scene['ARDfiles'][mask_values['saturated_band']]
            saturated_file = SmartDataSet(filename, mode='r')
            saturated_list.append(saturated_file)

    saturated_values = mask_values['saturated_data']

    # STACK will be generated in memory
    stack_raster = numpy.full((height, width), dtype=profile['dtype'], fill_value=nodata)
    # Build the stack total observation
    stack_total_observation = numpy.zeros((height, width), dtype=numpy.uint8)

    datacube = activity.get('datacube')
    period = activity.get('period')
    tile_id = activity.get('tile_id')

    if reuse_data_cube:
        datacube = reuse_data_cube['name']
        version = reuse_data_cube['version']

    cube_file = build_cube_path(datacube, period, tile_id, version=version, band=band, suffix='.tif',
                                composed=True, **kwargs)

    # Create directory
    cube_file.parent.mkdir(parents=True, exist_ok=True)

    cube_function = activity['composite_function']

    confidence = None
    if mask_values['bits']:
        conf = mask_values.get('confidence', dict())
        conf.setdefault('oli', True)
        confidence = QAConfidence(**conf)

    if cube_function == 'MED':
        median_raster = numpy.full((height, width), fill_value=nodata, dtype=profile['dtype'])

    if build_clear_observation:
        logging.info('Creating and computing Clear Observation (ClearOb) file...')

        clear_ob_file_path = build_cube_path(datacube, period, tile_id, version=version,
                                             band=CLEAR_OBSERVATION_NAME, suffix='.tif', composed=True, **kwargs)
        dataset_file_path = build_cube_path(datacube, period, tile_id, version=version,
                                            band=DATASOURCE_NAME, suffix='.tif', composed=True, **kwargs)

        clear_ob_profile = profile.copy()
        clear_ob_profile['dtype'] = CLEAR_OBSERVATION_ATTRIBUTES['data_type']
        clear_ob_profile.pop('nodata', None)
        clear_ob_data_set = SmartDataSet(str(clear_ob_file_path), 'w', **clear_ob_profile)

        dataset_profile = profile.copy()
        dataset_profile['dtype'] = DATASOURCE_ATTRIBUTES['data_type']
        dataset_profile['nodata'] = DATASOURCE_ATTRIBUTES['nodata']

        if is_combined_collection:
            datasets = activity['datasets']
            entities = datasets
            if kwargs.get('combined'):
                entities = platforms
            tags = {dataset: value for value, dataset in enumerate(entities)}

            datasource = SmartDataSet(str(dataset_file_path), 'w', tags=tags, **dataset_profile)
            datasource.dataset.write(numpy.full((height, width),
                                     fill_value=DATASOURCE_ATTRIBUTES['nodata'],
                                     dtype=DATASOURCE_ATTRIBUTES['data_type']), indexes=1)

    provenance_array = numpy.full((height, width), dtype=numpy.int16, fill_value=-1)

    for _, window in tilelist:
        # Build the stack to store all images as a masked array. At this stage the array will contain the masked data
        stackMA = numpy.ma.zeros((numscenes, window.height, window.width), dtype=numpy.int16)

        notdonemask = numpy.ones(shape=(window.height, window.width), dtype=numpy.bool_)

        if build_clear_observation and is_combined_collection:
            data_set_block = numpy.full((window.height, window.width),
                                        fill_value=DATASOURCE_ATTRIBUTES['nodata'],
                                        dtype=DATASOURCE_ATTRIBUTES['data_type'])

        row_offset = window.row_off + window.height
        col_offset = window.col_off + window.width

        # For all pair (quality,band) scenes
        for order in range(numscenes):
            # Read both chunk of Merge and Quality, respectively.
            ssrc = bandlist[order]
            msrc = masklist[order]
            raster = ssrc.read(1, window=window)
            masked = msrc.read(1, window=window, masked=True)
            copy_mask = numpy.array(masked, copy=True)

            if saturated_list:
                saturated = saturated_list[order].dataset.read(1, window=window)
                # TODO: Get the original band order and apply to the extract function instead.
                saturated = radsat_extract_bits(saturated, 1, 7).astype(numpy.bool_)
                masked.mask[saturated] = True

            # Get current observation file name
            file_path = bandlist[order].name
            file_date = datetime.strptime(merges_band_map[file_path], '%Y-%m-%d')
            day_of_year = file_date.timetuple().tm_yday

            if build_clear_observation and is_combined_collection:
                datasource_block = provenance_merge_map[file_date.strftime('%Y-%m-%d')].dataset.read(1, window=window)
                if mask_values['bits']:
                    confidence.oli = numpy.isin(datasource_block, index_landsat_oli)

            if mask_values['bits']:
                matched = get_qa_mask(masked,
                                      clear_data=clear_values,
                                      not_clear_data=not_clear_values,
                                      nodata=mask_values['nodata'],
                                      confidence=confidence)  # TODO: Pass the QA Confidence
                masked.mask = matched.mask
            else:
                # Mask cloud/snow/shadow/no-data as False
                masked.mask[numpy.where(numpy.isin(masked, not_clear_values))] = True
                # Ensure that Raster no data value (-9999 maybe) is set to False
                masked.mask[raster == nodata] = True
                masked.mask[numpy.where(numpy.isin(masked, saturated_values))] = True
                # Mask valid data (0 and 1) as True
                masked.mask[numpy.where(numpy.isin(masked, clear_values))] = False

            # Create an inverse mask value in order to pass to numpy masked array
            # True => nodata
            bmask = masked.mask

            # Use the mask to mark the fill (0) and cloudy (2) pixels
            stackMA[order] = numpy.ma.masked_where(bmask, raster)

            # Copy Masked values in order to stack total observation
            # Use numpy where before to locate positions to change
            # mask all and then apply the valid data over copy mask count
            valid_pos = numpy.where(copy_mask != nodata)
            copy_mask[copy_mask == nodata] = 0
            copy_mask[valid_pos] = 1

            stack_total_observation[window.row_off: row_offset, window.col_off: col_offset] += copy_mask.astype(numpy.uint8)

            # Find all no data in destination STACK image
            stack_raster_where_nodata = numpy.where(
                stack_raster[window.row_off: row_offset, window.col_off: col_offset] == nodata
            )

            # Turns into a 1-dimension
            stack_raster_nodata_pos = numpy.ravel_multi_index(stack_raster_where_nodata,
                                                              stack_raster[window.row_off: row_offset,
                                                              window.col_off: col_offset].shape)

            # Find all valid/cloud in destination STACK image
            raster_where_data = numpy.where(raster != nodata)
            raster_data_pos = numpy.ravel_multi_index(raster_where_data, raster.shape)

            # Match stack nodata values with observation
            # stack_raster_where_nodata && raster_where_data
            intersect_ravel = numpy.intersect1d(stack_raster_nodata_pos, raster_data_pos)

            if len(intersect_ravel):
                where_intersec = numpy.unravel_index(intersect_ravel, raster.shape)
                stack_raster[window.row_off: row_offset, window.col_off: col_offset][where_intersec] = raster[where_intersec]

                provenance_array[window.row_off: row_offset, window.col_off: col_offset][where_intersec] = day_of_year

                if build_clear_observation and is_combined_collection:
                    data_set_block[where_intersec] = datasource_block[where_intersec]

            # Identify what is needed to stack, based in Array 2d bool
            todomask = notdonemask * numpy.invert(bmask)

            # Find all positions where valid data matches.
            clear_not_done_pixels = numpy.where(numpy.logical_and(todomask, numpy.invert(masked.mask)))

            # Override the STACK Raster with valid data.
            stack_raster[window.row_off: row_offset, window.col_off: col_offset][clear_not_done_pixels] = raster[
                clear_not_done_pixels]

            # Mark day of year to the valid pixels
            provenance_array[window.row_off: row_offset, window.col_off: col_offset][
                clear_not_done_pixels] = day_of_year

            if build_clear_observation and is_combined_collection:
                data_set_block[clear_not_done_pixels] = datasource_block[clear_not_done_pixels]

            if apply_valid_range:
                # Apply band limit
                raster_valid_data = raster[raster_where_data]
                saturated_positions_min = numpy.where(raster_valid_data < min_value)
                saturated_positions_max = numpy.where(raster_valid_data > max_value)
                bmask[raster_where_data][saturated_positions_min] = True
                bmask[raster_where_data][saturated_positions_max] = True

            # Update what was done.
            notdonemask = notdonemask * bmask

        if cube_function == 'MED':
            median = numpy.ma.median(stackMA, axis=0).data
            median[notdonemask.astype(numpy.bool_)] = nodata

            median_raster[window.row_off: row_offset, window.col_off: col_offset] = median.astype(profile['dtype'])

        if build_clear_observation:
            count_raster = numpy.ma.count(stackMA, axis=0)

            clear_ob_data_set.dataset.write(count_raster.astype(clear_ob_profile['dtype']), window=window, indexes=1)

            if is_combined_collection:
                datasource.dataset.write(data_set_block, window=window, indexes=1)

    # Close all input dataset
    for order in range(numscenes):
        bandlist[order].close()
        masklist[order].close()

    # Evaluate cloud cover
    efficacy, cloudcover = _qa_statistics(stack_raster, mask=mask_values, compute=False)

    profile.update({
        'tiled': True,
        'interleave': 'pixel',
    })

    # Since count no cloud operator is specific for a band, we must ensure to manipulate data set only
    # for band clear observation to avoid concurrent processes write same data set in disk.
    # TODO: Review how to design it to avoid these IF's statement, since we must stack data set and mask dummy values
    if build_clear_observation:
        clear_ob_data_set.close()
        logging.info('Clear Observation (ClearOb) file generated successfully.')

        total_observation_file = build_cube_path(datacube, period, tile_id, version=version,
                                                 band=TOTAL_OBSERVATION_NAME, composed=True, **kwargs)
        total_observation_profile = profile.copy()
        total_observation_profile.pop('nodata', None)
        total_observation_profile['dtype'] = 'uint8'

        save_as_cog(str(total_observation_file), stack_total_observation, block_size=block_size, **total_observation_profile)
        generate_cogs(str(clear_ob_file_path), str(clear_ob_file_path), block_size=block_size)

        activity['clear_observation_file'] = str(clear_ob_data_set.path)
        activity['total_observation'] = str(total_observation_file)

    if cube_function == 'MED':
        # Close and upload the MEDIAN dataset
        save_as_cog(str(cube_file), median_raster, block_size=block_size, mode='w', **profile)
    else:
        save_as_cog(str(cube_file), stack_raster, block_size=block_size, mode='w', **profile)

        if build_clear_observation:
            provenance_file = build_cube_path(datacube, period, tile_id, version=version,
                                              band=PROVENANCE_NAME, composed=True, **kwargs)
            provenance_profile = profile.copy()
            provenance_profile['nodata'] = PROVENANCE_ATTRIBUTES['nodata']
            provenance_profile['dtype'] = PROVENANCE_ATTRIBUTES['data_type']

            save_as_cog(str(provenance_file), provenance_array, block_size=block_size, **provenance_profile)
            activity['provenance'] = str(provenance_file)

            if is_combined_collection:
                datasource.close()
                generate_cogs(str(dataset_file_path), str(dataset_file_path), block_size=block_size)
                activity['datasource'] = str(dataset_file_path)

    activity['blends'] = {
        cube_function: str(cube_file)
    }

    # Release reference count
    stack_raster = None

    activity['efficacy'] = efficacy
    activity['cloudratio'] = cloudcover

    return activity


def generate_rgb(rgb_file: Path, qlfiles: List[str], input_range, output_range=(0, 255,), **kwargs):
    """Generate a raster file that stack the quick look files into RGB channel."""
    # TODO: Save RGB definition on Database
    with rasterio.open(str(qlfiles[0])) as dataset:
        profile = dataset.profile

    profile['count'] = 3
    profile['dtype'] = 'uint8'
    with rasterio.open(str(rgb_file), 'w', **profile) as dataset:
        for band_index in range(len(qlfiles)):
            with rasterio.open(str(qlfiles[band_index])) as band_dataset:
                windows = band_dataset.block_windows()

                for _, window in windows:
                    data = band_dataset.read(1, window=window)
                    data = linear_raster_scale(data, input_range=input_range, output_range=output_range)

                    dataset.write(data.astype(numpy.uint8), band_index + 1, window=window)

    logging.info(f'Done RGB {str(rgb_file)}')


def concat_path(*entries) -> Path:
    """Concat any path and retrieves a pathlib.Path.

    Note:
        This method resolves the path concatenation when right argument starts with slash /.
        The default python join does not merge any right path when starts with slash.

    Examples:
        >>> print(str(concat_path('/path', '/any/path/')))
        ... '/path/any/path/'
    """
    base = Path('/')

    for entry in entries:
        base /= entry if not str(entry).startswith('/') else str(entry)[1:]

    return base


def is_relative_to(absolute_path: Union[str, Path], *other) -> bool:
    """Return True if the given another path is relative to absolute path.

    Note:
        Adapted from Python 3.9
    """
    try:
        Path(absolute_path).relative_to(*other)
        return True
    except ValueError:
        return False


def _item_prefix(absolute_path: Path, data_dir: str = None) -> Path:
    data_dir = data_dir or Config.DATA_DIR
    if is_relative_to(absolute_path, Config.WORK_DIR):
        relative_prefix = Config.WORK_DIR
    elif is_relative_to(absolute_path, data_dir):
        relative_prefix = data_dir
    else:
        raise ValueError(f'Invalid file prefix for {str(absolute_path)} - ({Config.WORK_DIR}, {data_dir})')

    relative_path = Path(absolute_path).relative_to(relative_prefix)

    return concat_path(Config.ITEM_PREFIX, relative_path)


def publish_datacube(cube: Collection, bands, tile_id, period, scenes, cloudratio, reuse_data_cube=None,
                     srid=SRID_ALBERS_EQUAL_AREA, data_dir=None, **kwargs):
    """Generate quicklook and catalog datacube on database."""
    start_date, end_date = period.split('_')
    data_dir = data_dir or Config.DATA_DIR

    datacube = cube.name
    version = cube.version
    if reuse_data_cube:
        datacube = reuse_data_cube['name']
        version = reuse_data_cube['version']

    format_item_cube = kwargs.get('format_item_cube')
    output = []

    for composite_function in [cube.composite_function.alias]:
        item_id = get_item_id(datacube, version, tile_id, period, fmt=format_item_cube)

        cube_bands = cube.bands

        quick_look_file = build_cube_path(datacube, period, tile_id, version=version, suffix=None, composed=True, **kwargs)

        ql_files = []
        for band in bands:
            ql_files.append(scenes[band][composite_function])

        quick_look_file = generate_quick_look(str(quick_look_file), ql_files, **kwargs)

        if kwargs.get('with_rgb'):
            rgb_file = build_cube_path(datacube, period, tile_id, version=version, band='RGB', composed=True, **kwargs)
            generate_rgb(rgb_file, ql_files, **kwargs)

        map_band_scene = {name: composite_map[composite_function] for name, composite_map in scenes.items()}

        custom_bands = generate_band_indexes(cube, map_band_scene, period, tile_id, reuse_data_cube=reuse_data_cube,
                                             composed=True, **kwargs)
        for name, file in custom_bands.items():
            scenes[name] = {composite_function: str(file)}

        tile = Tile.query().filter(Tile.name == tile_id, Tile.grid_ref_sys_id == cube.grid_ref_sys_id).first()

        files_to_move = []

        with db.session.begin_nested():
            item_data = dict(
                name=item_id,
                collection_id=cube.id,
                tile_id=tile.id,
                start_date=start_date,
                end_date=end_date,
                is_available=False
            )

            item, _ = get_or_create_model(Item, defaults=item_data, name=item_id, collection_id=cube.id)
            item.cloud_cover = cloudratio

            item.add_asset('thumbnail', file=str(quick_look_file), role=['thumbnail'],
                           href=str(_item_prefix(Path(quick_look_file), data_dir=data_dir)))

            relative_work_dir_file = Path(quick_look_file).relative_to(Config.WORK_DIR)
            target_publish_dir = Path(data_dir) / relative_work_dir_file.parent
            # Ensure file is writable
            target_publish_dir.mkdir(exist_ok=True, parents=True)

            files_to_move.append((
                str(quick_look_file),  # origin
                str(target_publish_dir / relative_work_dir_file.name)  # target
            ))

            item.start_date = start_date
            item.end_date = end_date

            bbox = to_shape(item.bbox) if item.bbox else None
            footprint = to_shape(item.footprint) if item.footprint else None

            for band in scenes:
                band_model = list(filter(lambda b: b.name == band, cube_bands))

                # Band does not exist on model
                if not band_model:
                    logging.warning('Band {} of {} does not exist on database. Skipping'.format(band, cube.id))
                    continue

                if bbox is None:
                    bbox = raster_extent(str(scenes[band][composite_function]))

                if footprint is None:
                    footprint = raster_convexhull(str(scenes[band][composite_function]))

                item.add_asset(band_model[0].name, file=str(scenes[band][composite_function]), role=['data'],
                               href=str(_item_prefix(scenes[band][composite_function], data_dir=data_dir)),
                               mime_type=COG_MIME_TYPE,
                               is_raster=True)

                destination_file = target_publish_dir / Path(scenes[band][composite_function]).name

                # Move to DATA_DIR
                files_to_move.append((
                    str(scenes[band][composite_function]), # origin
                    str(destination_file) # target
                ))

            item.srid = srid
            if footprint.area > 0.0:
                item.footprint = from_shape(footprint, srid=4326, extended=True)
            item.bbox = from_shape(bbox, srid=4326, extended=True)
            item.save(commit=False)

        db.session.commit()

        for origin_file, destination_file in files_to_move:
            output.append(str(destination_file))
            if str(origin_file) != str(destination_file):
                shutil.move(origin_file, destination_file)

        # Remove the parent ctx directory in WORK_DIR
        cleanup(Path(quick_look_file).parent)

    return output


def publish_merge(bands, datacube, tile_id, date, scenes, reuse_data_cube=None, srid=SRID_ALBERS_EQUAL_AREA,
                  data_dir=None, **kwargs):
    """Generate quicklook and catalog warped datacube on database.

    TODO: Review it with publish_datacube
    """
    data_dir = data_dir or Config.DATA_DIR
    cube_name = datacube.name
    cube_version = datacube.version

    if reuse_data_cube:
        cube_name = reuse_data_cube['name']
        cube_version = reuse_data_cube['version']
        reuse_data_cube['name'] = cube_name

    format_item_cube = kwargs.get('format_item_cube')
    item_id = get_item_id(cube_name, cube_version, tile_id, date, fmt=format_item_cube)

    quick_look_file = build_cube_path(cube_name, date, tile_id, version=cube_version, composed=False, suffix=None, **kwargs)

    cube_bands = datacube.bands
    output = []

    ql_files = []
    for band in bands:
        ql_files.append(scenes['ARDfiles'][band])

    quick_look_file.parent.mkdir(exist_ok=True, parents=True)
    quick_look_file = generate_quick_look(str(quick_look_file), ql_files, **kwargs)

    # Generate VI
    if not kwargs.get('skip_vi_identity'):
        custom_bands = generate_band_indexes(datacube, scenes['ARDfiles'], date, tile_id, reuse_data_cube=reuse_data_cube,
                                             composed=False, **kwargs)
        scenes['ARDfiles'].update(custom_bands)

    tile = Tile.query().filter(Tile.name == tile_id, Tile.grid_ref_sys_id == datacube.grid_ref_sys_id).first()

    files_to_move = []

    with db.session.begin_nested():
        item_data = dict(
            name=item_id,
            # Ensure that data cube id belongs to the original cube, not reused cube.
            collection_id=datacube.id,
            tile_id=tile.id,
            start_date=date,
            end_date=date,
        )

        item, _ = get_or_create_model(Item, defaults=item_data, name=item_id, collection_id=datacube.id)
        item.cloud_cover = scenes.get('cloudratio', 0)

        bbox = to_shape(item.bbox) if item.bbox else None
        footprint = to_shape(item.footprint) if item.footprint else None

        item.add_asset('thumbnail', file=str(quick_look_file), role=['thumbnail'],
                       href=str(_item_prefix(Path(quick_look_file), data_dir=data_dir)))

        relative_work_dir_file = Path(quick_look_file).relative_to(Config.WORK_DIR)
        target_publish_dir = Path(data_dir) / relative_work_dir_file.parent
        # Ensure file is writable
        target_publish_dir.mkdir(exist_ok=True, parents=True)

        files_to_move.append((
            str(quick_look_file),  # origin
            str(target_publish_dir / relative_work_dir_file.name)  # target
        ))

        item.start_date = date
        item.end_date = date

        for band in scenes['ARDfiles']:
            band_model = list(filter(lambda b: b.name == band, cube_bands))

            # Band does not exists on model
            if not band_model:
                logging.warning('Band {} of {} does not exist on database'.format(band, datacube.id))
                continue

            if bbox is None:
                bbox = raster_extent(str(scenes['ARDfiles'][band]))

            if footprint is None:
                footprint = raster_convexhull(str(scenes['ARDfiles'][band]))

            item.add_asset(band_model[0].name, file=str(scenes['ARDfiles'][band]),
                           href=str(_item_prefix(scenes['ARDfiles'][band], data_dir=data_dir)),
                           role=['data'], mime_type=COG_MIME_TYPE, is_raster=True)

            destination_file = target_publish_dir / Path(scenes['ARDfiles'][band]).name

            # Move to DATA_DIR
            files_to_move.append((
                str(scenes['ARDfiles'][band]),  # origin
                str(destination_file)  # target
            ))

        item.srid = srid
        item.bbox = from_shape(bbox, srid=4326, extended=True)
        if footprint.area > 0.0:
            item.footprint = from_shape(footprint, srid=4326, extended=True)
        item.save(commit=False)

    db.session.commit()

    for origin_file, destination_file in files_to_move:
        output.append(str(destination_file))
        if str(origin_file) != str(destination_file):
            shutil.move(origin_file, destination_file)

    cleanup(Path(quick_look_file).parent)

    return output


def cleanup(directory: Union[str, Path]):
    """Cleanup a directory.

    Note:
        Only remove temporary files and rmdir when dir is empty.
    """
    directory = Path(directory)
    for entry in directory.iterdir():
        # Remove any file inside that are temp file
        if entry.is_file() and entry.name.startswith('tmp') and entry.suffix.lower() == '.tif':
            entry.unlink()
    try:
        directory.rmdir()
    except OSError:
        pass


def generate_quick_look(file_path, qlfiles, channel_limits: ChannelLimits = None, **kwargs):
    """Generate quicklook on disk."""
    default_range = 0, 10000
    if channel_limits is None:
        channel_limits = default_range, default_range, default_range

    if len(channel_limits) != 3:
        raise ValueError(f'Invalid value for channels in quicklook. Expects 3 elements (r, g, b), but got {len(channel_limits)}')

    with rasterio.open(qlfiles[0]) as src:
        profile = src.profile

    numlin = 768
    numcol = int(float(profile['width'])/float(profile['height'])*numlin)
    image = numpy.ones((numlin, numcol, len(qlfiles),), dtype=numpy.uint8)
    pngname = '{}.png'.format(file_path)

    nb = 0
    for idx, file in enumerate(qlfiles):
        with rasterio.open(file) as src:
            raster = src.read(1, out_shape=(numlin, numcol))

            # Rescale to 0-255 values
            nodata = raster <= 0
            limit = channel_limits[idx]
            if raster.min() != 0 or raster.max() != 0:
                raster = raster.astype(numpy.float32) / float(limit[1]) * 255.
                raster[raster < 0] = 0
                raster[raster > 255] = 255
            image[:, :, nb] = raster.astype(numpy.uint8) * numpy.invert(nodata)
            nb += 1

    write_png(pngname, image, transparent=(0, 0, 0))
    return pngname


def parse_mask(mask: dict):
    """Parse input mask according to the raster.

    This method expects a dict with contains the following keys:

        clear_data - Array of clear data
        nodata - Cloud mask nodata
        not_clear (Optional) _ List of pixels to be not considered.

    It will read the input array and get all unique values. Make sure to call for cloud file.

    The following section describe an example how to pass the mask values for any cloud processor:

        fmask = dict(
            clear_data=[0, 1],
            not_clear_data=[2, 3, 4],
            nodata=255
        )

        sen2cor = dict(
            clear_data=[4, 5, 6, 7],
            not_clear_data=[2, 3, 8, 9, 10, 11],
            saturated_data=[1],
            nodata=0
        )

    Note:
        It may take too long do parse, according to the raster.
        Not mapped values will be treated as "others" and may not be count in the Clear Observation Band (CLEAROB).

    Args:
        mask (dict): Mapping for cloud masking values.

    Returns:
        dict Representing the mapped values of cloud mask.
    """
    clear_data = numpy.array(mask['clear_data'])
    not_clear_data = numpy.array(mask.get('not_clear_data', []))
    saturated_data = mask.get('saturated_data', [])

    if mask.get('nodata') is None:
        raise RuntimeError('Expected nodata value set to compute data set statistics.')

    nodata = mask['nodata']

    res = dict(
        clear_data=clear_data,
        not_clear_data=not_clear_data,
        saturated_data=saturated_data,
        nodata=nodata,
        bits=mask.get('bits', False)
    )

    if mask.get('saturated_band'):
        res['saturated_band'] = mask['saturated_band']

    return res


def _qa_statistics(raster, mask: dict, compute: bool = False, confidence=None) -> Tuple[float, float]:
    """Retrieve raster statistics efficacy and cloud factor.

    This method uses the evidence of ``mask`` attribute to category the raster
    efficacy and cloud factor using ``clear_data``, ``not_clear_data`` and
    ``saturated_data`` as described in `Temporal Compositing <https://brazil-data-cube.github.io/products/specifications/processing-flow.html#temporal-compositing>`_

    Args:
        raster (numpy.ndarray|numpy.ma.MaskedArray): Image Raster values
        mask (dict): A mask dictionary containing the values described in ``Temporal Compositing``.
            The supported values are:
            - ``clear_data``: Raster values used to be considered as valid data.
            - ``not_clear_data``: Raster values used to be considered as invalid data.
            - ``saturated_data``: Raster values used describe as saturated.
            - ``saturated_band``: Band used to read and match saturated values. Usually referred for
                Landsat. Defaults to ``None``.
            - ``nodata``: Cloud Mask nodata value
            - ``bits``: Flag to deal with Bitwise cloud factor. Defaults to ``False``.

    Note:
        The efficacy is based on `non nodata` pixels.

    Note:
        When the ``bits`` is set on mask parameter, the values referred in ``clear_data`` and ``not_clear_data``
        will be used as Bit factor.

    Returns:
        Tuple[float, float]: Tuple of efficacy and cloud cover, respectively.
    """
    from .image import get_qa_mask

    if compute:
        mask = parse_mask(mask)

    confidence = confidence or mask.get('confidence')

    # Total pixels used to retrieve data efficacy
    total_pixels = raster.size
    if mask['bits']:
        nodata_pixels = raster[raster == mask['nodata']].size
        qa_mask = get_qa_mask(raster,
                              clear_data=mask['clear_data'],
                              not_clear_data=mask['not_clear_data'],
                              nodata=mask['nodata'],
                              confidence=confidence)
        clear_pixels = qa_mask[numpy.invert(qa_mask.mask)].size
        # Since the nodata values is already masked, we should remove the difference
        not_clear_pixels = qa_mask[qa_mask.mask].size - nodata_pixels
    else:
        # Compute how much data is for each class. It will be used as image area
        clear_pixels = raster[numpy.where(numpy.isin(raster, mask['clear_data']))].size
        not_clear_pixels = raster[numpy.where(numpy.isin(raster, mask['not_clear_data']))].size

    # Image area is everything, except nodata.
    image_area = clear_pixels + not_clear_pixels
    not_clear_ratio = 100

    if image_area != 0:
        not_clear_ratio = round(100. * not_clear_pixels / image_area, 2)

    efficacy = round(100. * clear_pixels / total_pixels, 2)

    return efficacy, not_clear_ratio


def build_cube_path(datacube: str, period: str, tile_id: str, version: int, band: str = None,
                    suffix: Union[str, None] = '.tif', prefix=None,
                    format_path_cube: str = None,
                    format_item_cube: str = None,
                    composed: bool = False,
                    **kwargs) -> Path:
    """Retrieve the path to the Data cube file in Brazil Data Cube Cluster.

    The following values are available for ``format_path_cube``:

    - ``datacube``: Data cube name
    - ``prefix``: Prefix for cubes.
    - ``path``: Orbit path from tile id (for native BDC Grids).
    - ``row``: Orbit row from tile id (for native BDC Grids).
    - ``tile_id``: Same value in variable.
    - ``year``: String representation of Start Date Year
    - ``month``: String representation of Start Date Month
    - ``day``: String representation of Start Date Day
    - ``version``: Version string using ``V<Value>``.
    - ``version_legacy``: Legacy string version using the structure ``v{0:03d}`` -> ``v001``.
    - ``period=period``: String period (Start/End) date.
    - ``filename``: Entire Item id using value from ``format_item_cube``.

    Args:
        datacube (str): The data cube base name
        period (str): String representation for Data Period. It may be ``start_date`` for
            Identity Data cubes or ``start_date_end_date`` for temporal composing data cube.
        tile_id (str): The tile identifier as string.
        version (str): String representation for Collection version.
        band (Union[str, None]): Attach a band value into path. Defaults to ``None``.
        suffix (Union[str, None]): Path suffix representing file extension. Defaults to ``.tif``.
        prefix (str): Path prefix for cubes. Defaults to ``Config.WORK_DIR``.
        format_path_cube (Optional[str]): Custom format while building data cube path. Defaults
            to ``{prefix}/{folder}/{datacube:lower}/{version}/{path}/{row}/{year}/{month}/{day}/{filename}``.
        format_item_cube (Optional[str]): Custom format while building data cube item name. Defaults
            to ``{datacube:upper}_V{version}_{tile_id}_{start_date}``.
        composed (bool): Flag to identify cube context (identity or composed). Defaults to ``False``.
    """
    # Default prefix path is WORK_DIR
    prefix = prefix or Config.WORK_DIR
    folder = 'identity'
    if composed:
        folder = 'composed'

    version_str = 'v{0:03d}'.format(int(version))
    path, row = tile_id[:3], tile_id[-3:]
    # Manual start date reference
    year = str(period[:4])
    month = '{0:02d}'.format(int(period[5:7]))
    day = '{0:02d}'.format(int(period[8:10]))

    fmt_kwargs = dict(
        datacube=datacube,
        prefix=prefix,
        path=path, row=row,
        tile_id=tile_id,
        year=year,
        month=month,
        day=day,
        version=f'v{version}',  # New version format
        version_legacy=version_str,
        period=period,
    )

    if format_path_cube is None:
        format_path_cube = '{prefix}/{folder}/{datacube:lower}/{version}/{path}/{row}/{year}/{month}/{day}/{filename}'

    file_name = get_item_id(datacube, version, tile_id, period, fmt=format_item_cube)

    if band is not None:
        file_name = f'{file_name}_{band}'

    if suffix is None:
        suffix = ''

    file_name = f'{file_name}{suffix}'

    fmt_kwargs['filename'] = file_name
    fmt_kwargs['folder'] = folder

    return Path(FORMATTER.format(format_path_cube, **fmt_kwargs))


@contextmanager
def rasterio_access_token(access_token=None):
    """Retrieve a context manager that wraps a temporary file containing the access token to be passed to STAC."""
    with TemporaryDirectory() as tmp:
        options = dict()

        if access_token:
            tmp_file = Path(tmp) / f'{access_token}.txt'
            with open(str(tmp_file), 'w') as f:
                f.write(f'X-Api-Key: {access_token}')
            options.update(GDAL_HTTP_HEADER_FILE=str(tmp_file))

        yield options<|MERGE_RESOLUTION|>--- conflicted
+++ resolved
@@ -36,11 +36,11 @@
 import rasterio.windows
 import requests
 from bdc_catalog.models import Collection, Item, SpatialRefSys, Tile, db
-from geoalchemy2 import func
 from geoalchemy2.shape import from_shape, to_shape
 from numpngw import write_png
 from rasterio import Affine, MemoryFile
 from rasterio.warp import Resampling, reproject
+from sqlalchemy import func
 
 from ..config import Config
 # Constant to define required bands to generate both NDVI and EVI
@@ -226,10 +226,7 @@
         source_nodata = nodata = float(mask['nodata'])
     elif "resampling" in kwargs:
         resampling = get_resample_method(kwargs["resampling"])
-<<<<<<< HEAD
-
-=======
->>>>>>> 41336795
+
     elif (mask and mask.get('saturated_band') != band) or quality_band is None:
         resampling = Resampling.bilinear
 
@@ -1088,7 +1085,6 @@
                 tile_id=tile.id,
                 start_date=start_date,
                 end_date=end_date,
-                is_available=False
             )
 
             item, _ = get_or_create_model(Item, defaults=item_data, name=item_id, collection_id=cube.id)
