#
# This file is part of Python Module for Cube Builder.
# Copyright (C) 2019-2020 INPE.
#
# Cube Builder is free software; you can redistribute it and/or modify it
# under the terms of the MIT License; see LICENSE file for more details.
#

"""Define celery tasks utilities for datacube generation."""

# Python Native
import logging
import os
from datetime import datetime
from pathlib import Path
from typing import List, Tuple

# 3rdparty
import numpy
import rasterio
from bdc_db.models import Asset, Band, CollectionItem, db
from flask import abort
from numpngw import write_png
from rasterio import Affine, MemoryFile
from rasterio.warp import Resampling, reproject

# BDC Scripts
from .config import Config


# Constant to define required bands to generate both NDVI and EVI
from .constants import CLEAR_OBSERVATION_ATTRIBUTES, PROVENANCE_NAME, TOTAL_OBSERVATION_NAME, CLEAR_OBSERVATION_NAME, \
    PROVENANCE_ATTRIBUTES

VEGETATION_INDEX_BANDS = {'red', 'nir', 'blue'}


def get_rasterio_config() -> dict:
    """Retrieve cube-builder global config for the rasterio module."""
    options = dict()

    if Config.RASTERIO_ENV and isinstance(Config.RASTERIO_ENV, dict):
        options.update(Config.RASTERIO_ENV)

    return options


def get_or_create_model(model_class, defaults=None, **restrictions):
    """Define a utility method for looking up an object with the given restrictions, creating one if necessary.

    Args:
        model_class (BaseModel) - Base Model of Brazil Data Cube DB
        defaults (dict) - Values to fill out model instance
        restrictions (dict) - Query Restrictions
    Returns:
        BaseModel Retrieves model instance
    """
    instance = db.session.query(model_class).filter_by(**restrictions).first()

    if instance:
        return instance, False

    params = dict((k, v) for k, v in restrictions.items())

    params.update(defaults or {})
    instance = model_class(**params)

    db.session.add(instance)

    return instance, True


def get_or_create_activity(cube: str, warped: str, activity_type: str, scene_type: str, band: str,
                           period: str, tile_id: str, activity_date: str, **parameters):
    """Define a utility method for create activity."""
    return dict(
        band=band,
        collection_id=cube,
        warped_collection_id=warped,
        activity_type=activity_type,
        tags=parameters.get('tags', []),
        status='CREATED',
        date=activity_date,
        period=period,
        scene_type=scene_type,
        args=parameters,
        tile_id=tile_id
    )


class DataCubeFragments(list):
    """Parse a data cube name and retrieve their parts.

    A data cube is composed by the following structure:
    ``Collections_Resolution_TemporalPeriod_CompositeFunction``.

    An IDENTITY data cube does not have TemporalPeriod and CompositeFunction.

    Examples:
        >>> # Parse Sentinel 2 Monthly MEDIAN
        >>> cube_parts = DataCubeFragments('S2_10_1M_MED') # ['S2', '10', '1M', 'MED']
        >>> cube_parts.composite_function
        ... 'MED'
        >>> # Parse Sentinel 2 IDENTITY
        >>> cube_parts = DataCubeFragments('S2_10') # ['S2', '10']
        >>> cube_parts.composite_function
        ... 'IDENTITY'
        >>> DataCubeFragments('S2-10') # ValueError Invalid data cube name
    """

    def __init__(self, datacube: str):
        """Construct a Data Cube Fragments parser.

        Exceptions:
            ValueError when data cube name is invalid.
        """
        cube_fragments = self.parse(datacube)

        self.datacube = '_'.join(cube_fragments)

        super(DataCubeFragments, self).__init__(cube_fragments)

    @staticmethod
    def parse(datacube: str) -> List[str]:
        cube_fragments = datacube.split('_')

        if len(cube_fragments) > 4 or len(cube_fragments) < 2:
            abort(400, 'Invalid data cube name. "{}"'.format(datacube))

        return cube_fragments

    def __str__(self):
        """Retrieve the data cube name."""
        return self.datacube

    @property
    def composite_function(self):
        """Retrieve data cube composite function based.

        TODO: Add reference to document User Guide - Convention Data Cube Names
        """
        if len(self) < 4:
            return 'IDENTITY'

        return self[-1]


def get_cube_parts(datacube: str) -> DataCubeFragments:
    """Builds a `DataCubeFragments` and validate data cube name policy."""
    return DataCubeFragments(datacube)


def get_cube_id(datacube: str, func=None):
    """Prepare data cube name based on temporal function."""
    cube_fragments = get_cube_parts(datacube)

    if not func or func.upper() == 'IDENTITY':
        return '_'.join(cube_fragments[:2])

    # Ensure that data cube with composite function must have a
    # temporal resolution
    if len(cube_fragments) == 2:
        raise ValueError('Invalid cube id without temporal resolution. "{}"'.format(datacube))

    # When data cube have temporal resolution (S2_10_1M) use it
    # Otherwise, just remove last cube part (composite function)
    cube = datacube if len(cube_fragments) == 3 else '_'.join(cube_fragments[:-1])

    return '{}_{}'.format(cube, func)


<<<<<<< HEAD
def save_as_cog(destination: str, raster, mode='w', **profile):
    """Save the raster file as Cloud Optimized GeoTIFF.

    See Also:
        Cloud Optimized GeoTiff https://gdal.org/drivers/raster/cog.html

    Args:
        destination: Path to store the data set.
        raster: Numpy raster values to persist in disk
        mode: Default rasterio mode. Default is 'w' but you also can set 'r+'.
        **profile: Rasterio profile values to add in dataset.
    """
    with rasterio.open(str(destination), mode, **profile) as dataset:
        if profile.get('nodata'):
            dataset.nodata = profile['nodata']

        dataset.write_band(1, raster)
        dataset.build_overviews([2, 4, 8, 16, 32, 64], Resampling.nearest)
        dataset.update_tags(ns='rio_overview', resampling='nearest')


def merge(merge_file: str, assets: List[dict], cols: int, rows: int, bands, **kwargs):
=======
def merge(merge_file: str, assets: List[dict], **kwargs):
>>>>>>> 309f0c8e
    """Apply datacube merge scenes.

    TODO: Describe how it works.

    Args:
<<<<<<< HEAD
        merge_file: Path to store data cube merge
        assets: List of collections assets during period
        cols: Number of cols for Raster
        rows: Number of rows for Raster
        bands: List of bands from current merge date.
        **kwargs: Extra properties
=======
        warped_datacube - Warped data cube name
        tile_id - Tile Id of merge
        assets - List of collections assets during periods
        period - Data cube merge period.
        **kwargs - Extra properties
>>>>>>> 309f0c8e
    """
    nodata = kwargs.get('nodata', -9999)
    xmin = kwargs.get('xmin')
    ymax = kwargs.get('ymax')
    dist_x = kwargs.get('dist_x')
    dist_y = kwargs.get('dist_y')
    dataset = kwargs.get('dataset')
    band = assets[0]['band']
    resx, resy = kwargs.get('resx'), kwargs.get('resy')

    num_pixel_x = round(dist_x / resx)
    num_pixel_y = round(dist_y / resy)
    new_res_x = dist_x / num_pixel_x
    new_res_y = dist_y / num_pixel_y

    cols = num_pixel_x
    rows = num_pixel_y

    srs = kwargs['srs']

    transform = Affine(new_res_x, 0, xmin, 0, -new_res_y, ymax)

    is_sentinel_landsat_quality_fmask = ('LC8SR' in dataset or 'S2_MSI' in dataset) and band == 'quality'
    source_nodata = 0

    if band == 'quality':
        resampling = Resampling.nearest

        nodata = 0

        # TODO: Remove it when a custom mask feature is done
        # Identifies when the collection is Sentinel or Landsat
        # In this way, we must keep in mind that fmask 4.2 uses 0 as valid value and 255 for nodata. So, we need
        # to track the dummy data in re-project step in order to prevent store "nodata" as "valid" data (0).
        if is_sentinel_landsat_quality_fmask:
            nodata = 255  # temporally set nodata to 255 in order to reproject without losing valid 0 values
            source_nodata = nodata

        raster = numpy.zeros((rows, cols,), dtype=numpy.uint16)
        raster_merge = numpy.full((rows, cols,), dtype=numpy.uint16, fill_value=source_nodata)
        raster_mask = numpy.ones((rows, cols,), dtype=numpy.uint16)
    else:
        resampling = Resampling.bilinear
        raster = numpy.zeros((rows, cols,), dtype=numpy.int16)
        raster_merge = numpy.full((rows, cols,), fill_value=nodata, dtype=numpy.int16)

    template = None

    with rasterio.Env(CPL_CURL_VERBOSE=False, **get_rasterio_config()):
        for asset in assets:
            with rasterio.open(asset['link']) as src:
                meta = src.meta.copy()
                meta.update({
                    'crs': srs,
                    'transform': transform,
                    'width': cols,
                    'height': rows
                })

                if src.profile['nodata'] is not None:
                    source_nodata = src.profile['nodata']
                elif 'LC8SR' in dataset:
                    if band != 'quality':
                        # Temporary workaround for landsat
                        # Sometimes, the laSRC does not generate the data set properly and
                        # the data maybe UInt16 instead Int16
                        source_nodata = nodata if src.profile['dtype'] == 'int16' else 0
                elif 'CBERS' in dataset and band != 'quality':
                    source_nodata = nodata

                kwargs.update({
                    'nodata': source_nodata
                })

                with MemoryFile() as mem_file:
                    with mem_file.open(**meta) as dst:
                        reproject(
                            source=rasterio.band(src, 1),
                            destination=raster,
                            src_transform=src.transform,
                            src_crs=src.crs,
                            dst_transform=transform,
                            dst_crs=srs,
                            src_nodata=source_nodata,
                            dst_nodata=nodata,
                            resampling=resampling)

                        if band != 'quality' or is_sentinel_landsat_quality_fmask:
                            valid_data_scene = raster[raster != nodata]
                            raster_merge[raster != nodata] = valid_data_scene.reshape(numpy.size(valid_data_scene))
                        else:
                            raster_merge = raster_merge + raster * raster_mask
                            raster_mask[raster != nodata] = 0

                        if template is None:
                            template = dst.profile
                            # Ensure type is >= int16

                            if band != 'quality':
                                template['dtype'] = 'int16'
                                template['nodata'] = nodata

    # Evaluate cloud cover and efficacy if band is quality
    efficacy = 0
    cloudratio = 100
    if band == 'quality':
        raster_merge, efficacy, cloudratio = getMask(raster_merge, dataset)
        template.update({'dtype': 'uint8'})
        nodata = 255

    template['nodata'] = nodata

    # Ensure file tree is created
    Path(merge_file).parent.mkdir(parents=True, exist_ok=True)

    template.update({
        'compress': 'LZW',
        'tiled': True,
        "interleave": "pixel",
    })

    # Persist on file as Cloud Optimized GeoTIFF
    save_as_cog(str(merge_file), raster_merge, **template)

    # Extra processing for quality
    if band == 'quality':
        post_processing_quality(merge_file, raster_merge, bands, kwargs['cube'],
                                kwargs['date'], kwargs['tile_id'], nodata)

    return dict(
        file=str(merge_file),
        efficacy=efficacy,
        cloudratio=cloudratio,
        dataset=dataset,
        resolution=resx,
        nodata=nodata
    )


def post_processing_quality(quality_file: str, raster_merge, bands: List[str], cube: str, date: str, tile_id, nodata):
    """Stack the merge bands in order to apply a filter on the quality band.

    We have faced some issues regarding `nodata` value in spectral bands, which was resulting
    in wrong provenance date on STACK data cubes, since the Fmask tells the pixel is valid (0) but a nodata
    value is found in other bands.
    To avoid that, we read all the others bands, seeking for `nodata` value. When found, we set this to
    nodata in Fmask output::

        Quality             Nir                   Quality

        0 0 2 4      702 876  7000 9000      =>    0 0 2 4
        0 0 0 0      687 987  1022 1029      =>    0 0 0 0
        0 2 2 4    -9999 7100 7322 9564      =>  255 2 2 4

    Args:
         quality_file: Path to the merge fmask.
         raster_merge: Entire raster merge loaded to be customized and it will stored.
         bands: All the bands from the merge date.
         cube: IDENTITY data cube name
         date: Merge date
         tile_id: Brazil data cube tile identifier
         nodata: No data value used in the fmask.
    """
    # Get quality profile and chunks
    with rasterio.open(str(quality_file)) as merge_dataset:
        blocks = list(merge_dataset.block_windows())
        profile = merge_dataset.profile

    bands_without_quality = [b for b in bands if b != 'quality']

    for _, block in blocks:
        nodata_positions = []

        row_offset = block.row_off + block.height
        col_offset = block.col_off + block.width

        for band in bands_without_quality:
            band_file = build_cube_path(get_cube_id(cube), band, date, tile_id)

            with rasterio.open(str(band_file)) as ds:
                raster = ds.read(1, window=block)

            nodata_found = numpy.where(raster == -9999)
            raster_nodata_pos = numpy.ravel_multi_index(nodata_found, raster.shape)
            nodata_positions = numpy.union1d(nodata_positions, raster_nodata_pos)

        if len(nodata_positions):
            raster_merge[block.row_off: row_offset, block.col_off: col_offset][
                numpy.unravel_index(nodata_positions.astype(numpy.int64), raster.shape)] = nodata

    save_as_cog(str(quality_file), raster_merge, **profile)


class SmartDataSet:
    """Defines utility class to auto close rasterio data set.

    This class is class helper to avoid memory leak of opened data set in memory.
    """

    def __init__(self, file_path: str, mode='r', **properties):
        """Initialize SmartDataSet definition and open rasterio data set."""
        self.path = Path(file_path)
        self.dataset = rasterio.open(file_path, mode=mode, **properties)

    def __del__(self):
        """Close dataset on delete object."""
        self.close()

    def __enter__(self):
        """Use data set context with operator ``with``."""
        return self

    def __exit__(self, exc_type, exc_val, exc_tb):
        """Close data set on exit with clause."""
        self.close()

    def close(self):
        """Close rasterio data set."""
        if not self.dataset.closed:
            logging.warning('Closing dataset {}'.format(str(self.path)))

            self.dataset.close()


def compute_data_set_stats(file_path: str) -> Tuple[float, float]:
    """Compute data set efficacy and cloud ratio.

    It opens the given ``file_path`` and calculate the mask statistics, such efficacy and cloud ratio.

    Args:
        file_path - Path to given data set
        data_set_name - Data set name (LC8SR, S2SR_SEN28, CBERS, etc)

    Returns:
        Tuple consisting in efficacy and cloud ratio, respectively.
    """
    with rasterio.open(file_path, 'r') as data_set:
        raster = data_set.read(1)

        efficacy, cloud_ratio = _qa_statistics(raster)

    return efficacy, cloud_ratio


def blend(activity, build_clear_observation=False):
    """Apply blend and generate raster from activity.

    Currently, it generates STACK and MEDIAN

    Notes:
        When build_clear_observation is set, make sure to do not execute in parallel processing
        since it is not `thread-safe`.

    Args:
        activity - Prepared blend activity metadata
        build_clear_observation - Flag to dispatch generation of Clear Observation band. It is not ``thread-safe``.
    """
    # Assume that it contains a band and quality band
    numscenes = len(activity['scenes'])

    band = activity['band']

    nodata = activity.get('nodata', -9999)
    if band == 'quality':
        nodata = 255

    # Get basic information (profile) of input files
    keys = list(activity['scenes'].keys())

    filename = activity['scenes'][keys[0]]['ARDfiles'][band]

    with rasterio.open(filename) as src:
        profile = src.profile
        tilelist = list(src.block_windows())

    # Order scenes based in efficacy/resolution
    mask_tuples = []

    for key in activity['scenes']:
        scene = activity['scenes'][key]
        resolution = scene.get('resx') or scene.get('resy') or scene.get('resolution')

        efficacy = int(scene['efficacy'])
        resolution = int(resolution)
        mask_tuples.append((100. * efficacy / resolution, key))

    # Open all input files and save the datasets in two lists, one for masks and other for the current band.
    # The list will be ordered by efficacy/resolution
    masklist = []
    bandlist = []

    for m in sorted(mask_tuples, reverse=True):
        key = m[1]
        efficacy = m[0]
        scene = activity['scenes'][key]

        filename = scene['ARDfiles']['quality']

        try:
            masklist.append(rasterio.open(filename))
        except BaseException as e:
            raise IOError('FileError while opening {} - {}'.format(filename, e))

        filename = scene['ARDfiles'][band]

        try:
            bandlist.append(rasterio.open(filename))
        except BaseException as e:
            raise IOError('FileError while opening {} - {}'.format(filename, e))

    # Build the raster to store the output images.
    width = profile['width']
    height = profile['height']

    # STACK will be generated in memory
    stack_raster = numpy.full((height, width), dtype=profile['dtype'], fill_value=nodata)
    # Build the stack total observation
    stack_total_observation = numpy.zeros((height, width), dtype=numpy.uint8)

    datacube = activity.get('datacube')
    period = activity.get('period')
    tile_id = activity.get('tile_id')
    file_name = '{}_{}_{}'.format(datacube, tile_id, period)
    output_name = '{}_{}'.format(file_name, band)

    absolute_prefix_path = Path(Config.DATA_DIR) / 'Repository/Mosaic'

    stack_datacube = get_cube_id(datacube, 'STK')
    output_name = output_name.replace(datacube, stack_datacube)

    cube_file = absolute_prefix_path / '{}/{}/{}/{}.tif'.format(stack_datacube, tile_id, period, output_name)
    
    # Create directory
    cube_file.parent.mkdir(parents=True, exist_ok=True)

    # Create directory
    cube_file.parent.mkdir(parents=True, exist_ok=True)

    median_raster = numpy.full((height, width), fill_value=nodata, dtype=profile['dtype'])

    if build_clear_observation:
        logging.warning('Creating and computing Clear Observation (ClearOb) file...')
        clear_ob_file_path = absolute_prefix_path / '{}/{}/{}/{}_{}.tif'.format(datacube, tile_id, period,
                                                                                file_name, CLEAR_OBSERVATION_NAME)

        clear_ob_profile = profile.copy()
        clear_ob_profile['dtype'] = CLEAR_OBSERVATION_ATTRIBUTES['data_type']
        clear_ob_data_set = SmartDataSet(clear_ob_file_path, 'w', **clear_ob_profile)

    provenance_array = numpy.full((height, width), dtype=numpy.int16, fill_value=-1)

    for _, window in tilelist:
        # Build the stack to store all images as a masked array. At this stage the array will contain the masked data
        stackMA = numpy.ma.zeros((numscenes, window.height, window.width), dtype=numpy.int16)

        notdonemask = numpy.ones(shape=(window.height, window.width), dtype=numpy.bool_)

        row_offset = window.row_off + window.height
        col_offset = window.col_off + window.width

        # For all pair (quality,band) scenes
        for order in range(numscenes):
            # Read both chunk of Merge and Quality, respectively.
            ssrc = bandlist[order]
            msrc = masklist[order]
            raster = ssrc.read(1, window=window)
            mask = msrc.read(1, window=window)
            copy_mask = numpy.array(mask, copy=True)

            # Mask valid data (0 and 1) as True
            mask[mask < 2] = 1
            # Mask cloud/snow/shadow/no-data as False
            mask[mask >= 2] = 0
            # Ensure that Raster noda value (-9999 maybe) is set to False
            mask[raster == nodata] = 0

            # Create an inverse mask value in order to pass to numpy masked array
            # True => nodata
            bmask = numpy.invert(mask.astype(numpy.bool_))

            # Use the mask to mark the fill (0) and cloudy (2) pixels
            stackMA[order] = numpy.ma.masked_where(bmask, raster)

            # Copy Masked values in order to stack total observation
            copy_mask[copy_mask <= 4] = 1
            copy_mask[copy_mask >= 5] = 0

            stack_total_observation[window.row_off: row_offset, window.col_off: col_offset] += copy_mask

            # Get current observation file name
            file_name = Path(bandlist[order].name).stem
            file_date = file_name.split('_')[3]
            day_of_year = datetime.strptime(file_date, '%Y-%m-%d').timetuple().tm_yday

            # Find all no data in destination STACK image
            stack_raster_where_nodata = numpy.where(
                stack_raster[window.row_off: row_offset, window.col_off: col_offset] == nodata
            )

            # Turns into a 1-dimension
            stack_raster_nodata_pos = numpy.ravel_multi_index(stack_raster_where_nodata,
                                                              stack_raster[window.row_off: row_offset,
                                                              window.col_off: col_offset].shape)

            # Find all valid/cloud in destination STACK image
            raster_where_data = numpy.where(raster != nodata)
            raster_data_pos = numpy.ravel_multi_index(raster_where_data, raster.shape)

            # Match stack nodata values with observation
            # stack_raster_where_nodata && raster_where_data
            intersect_ravel = numpy.intersect1d(stack_raster_nodata_pos, raster_data_pos)

            if len(intersect_ravel):
                where_intersec = numpy.unravel_index(intersect_ravel, raster.shape)
                stack_raster[window.row_off: row_offset, window.col_off: col_offset][where_intersec] = raster[
                    where_intersec]

                provenance_array[window.row_off: row_offset, window.col_off: col_offset][where_intersec] = day_of_year

            # Identify what is needed to stack, based in Array 2d bool
            todomask = notdonemask * numpy.invert(bmask)

            # Find all positions where valid data matches.
            clear_not_done_pixels = numpy.where(numpy.logical_and(todomask, mask.astype(numpy.bool)))

            # Override the STACK Raster with valid data.
            stack_raster[window.row_off: row_offset, window.col_off: col_offset][clear_not_done_pixels] = raster[
                clear_not_done_pixels]

            # Mark day of year to the valid pixels
            provenance_array[window.row_off: row_offset, window.col_off: col_offset][
                clear_not_done_pixels] = day_of_year

            # Update what was done.
            notdonemask = notdonemask * bmask

        median = numpy.ma.median(stackMA, axis=0).data

        median[notdonemask.astype(numpy.bool_)] = nodata

        median_raster[window.row_off: row_offset, window.col_off: col_offset] = median.astype(profile['dtype'])

        if build_clear_observation:
            count_raster = numpy.ma.count(stackMA, axis=0)

            clear_ob_data_set.dataset.write(count_raster.astype(clear_ob_profile['dtype']), window=window, indexes=1)

    # Close all input dataset
    for order in range(numscenes):
        bandlist[order].close()
        masklist[order].close()

    # Evaluate cloud cover
    cloudcover = 100. * ((height * width - numpy.count_nonzero(stack_raster)) / (height * width))

    profile.update({
        'compress': 'LZW',
        'tiled': True,
        'interleave': 'pixel',
    })

    # Since count no cloud operator is specific for a band, we must ensure to manipulate data set only
    # for band clear observation to avoid concurrent processes write same data set in disk.
    # TODO: Review how to design it to avoid these IF's statement, since we must stack data set and mask dummy values
    if build_clear_observation:
        clear_ob_data_set.close()
        logging.warning('Clear Observation (ClearOb) file generated successfully.')

        total_observation_file = build_cube_path(datacube, TOTAL_OBSERVATION_NAME, period, tile_id)
        total_observation_profile = profile.copy()
        total_observation_profile.pop('nodata', None)
        total_observation_profile['dtype'] = 'uint8'

        save_as_cog(str(total_observation_file), stack_total_observation, **total_observation_profile)

        provenance_file = build_cube_path(datacube, PROVENANCE_NAME, period, tile_id)
        provenance_profile = profile.copy()
        provenance_profile.pop('nodata', -1)
        provenance_profile['dtype'] = PROVENANCE_ATTRIBUTES['data_type']

        save_as_cog(str(provenance_file), provenance_array, **provenance_profile)

        with rasterio.open(str(clear_ob_file_path), 'r+', **clear_ob_profile) as dataset:
            dataset.build_overviews([2, 4, 8, 16, 32, 64], Resampling.nearest)
            dataset.update_tags(ns='rio_overview', resampling='nearest')

        activity['clear_observation_file'] = str(clear_ob_data_set.path)
        activity['total_observation'] = str(total_observation_file)
        activity['provenance'] = str(total_observation_file)

    cube_function = DataCubeFragments(datacube).composite_function

    if cube_function == 'MED':
        # Close and upload the MEDIAN dataset
        with rasterio.open(str(cube_file), 'w', **profile) as ds_median:
            ds_median.nodata = nodata
            ds_median.write_band(1, median_raster)
            ds_median.build_overviews([2, 4, 8, 16, 32, 64], Resampling.nearest)
            ds_median.update_tags(ns='rio_overview', resampling='nearest')
    else:
        with rasterio.open(str(cube_file), 'w', **profile) as stack_dataset:
            stack_dataset.nodata = nodata
            stack_dataset.write_band(1, stack_raster)
            stack_dataset.build_overviews([2, 4, 8, 16, 32, 64], Resampling.nearest)
            stack_dataset.update_tags(ns='rio_overview', resampling='nearest')

    activity['blends'] = {
        cube_function: str(cube_file)
    }

    activity['efficacy'] = efficacy
    activity['cloudratio'] = cloudcover

    return activity


def generate_rgb(rgb_file: Path, qlfiles: List[str]):
    # TODO: Save RGB definition on Database
    with rasterio.open(str(qlfiles[0])) as dataset:
        profile = dataset.profile

    profile['count'] = 3
    with rasterio.open(str(rgb_file), 'w', **profile) as dataset:
        for band_index in range(len(qlfiles)):
            with rasterio.open(str(qlfiles[band_index])) as band_dataset:
                data = band_dataset.read(1)
                dataset.write(data, band_index + 1)

    logging.info(f'Done RGB {str(rgb_file)}')


def publish_datacube(cube, bands, datacube, tile_id, period, scenes, cloudratio, **kwargs):
    """Generate quicklook and catalog datacube on database."""
    start_date, end_date = period.split('_')

    raster_size_schemas = cube.raster_size_schemas

    cube_parts = get_cube_parts(cube.id)

    for composite_function in [cube_parts.composite_function]:
        item_datacube = '{}_{}'.format("_".join(cube.id.split('_')[:-1]), composite_function)

        item_id = '{}_{}_{}'.format(item_datacube, tile_id, period)

        _datacube = get_cube_id(datacube, composite_function)

        cube_bands = Band.query().filter(Band.collection_id == _datacube).all()

        quick_look_name = '{}_{}_{}'.format(_datacube, tile_id, period)

        quick_look_relpath = 'Repository/Mosaic/{}/{}/{}/{}'.format(
            _datacube, tile_id, period, quick_look_name
        )
        quick_look_file = os.path.join(
            Config.DATA_DIR,
            quick_look_relpath
        )

        ql_files = []
        for band in bands:
            ql_files.append(scenes[band][composite_function])

        quick_look_file = generate_quick_look(quick_look_file, ql_files)

        if kwargs.get('with_rgb'):
            rgb_file = build_cube_path(cube.id, 'RGB', period, tile_id)
            generate_rgb(rgb_file, ql_files)

        if VEGETATION_INDEX_BANDS <= set(scenes.keys()):
            # Generate VI
            evi_path = build_cube_path(cube.id, 'evi', period, tile_id)
            ndvi_path = build_cube_path(cube.id, 'ndvi', period, tile_id)

            generate_evi_ndvi(scenes['red'][composite_function],
                              scenes['nir'][composite_function],
                              scenes['blue'][composite_function],
                              str(evi_path), str(ndvi_path))
            scenes['evi'] = {composite_function: str(evi_path)}
            scenes['ndvi'] = {composite_function: str(ndvi_path)}

        Asset.query().filter(Asset.collection_item_id == item_id).delete()

        CollectionItem.query().filter(CollectionItem.id == item_id).delete()

        with db.session.begin_nested():
            CollectionItem(
                id=item_id,
                collection_id=item_datacube,
                grs_schema_id=cube.grs_schema_id,
                tile_id=tile_id,
                item_date=start_date,
                composite_start=start_date,
                composite_end=end_date,
                quicklook=quick_look_file.replace(Config.DATA_DIR, ''),
                cloud_cover=cloudratio,
                scene_type=composite_function,
                compressed_file=None
            ).save(commit=False)

            for band in scenes:
                band_model = list(filter(lambda b: b.common_name == band, cube_bands))

                # Band does not exists on model
                if not band_model:
                    logging.warning('Band {} of {} does not exist on database. Skipping'.format(band, cube.id))
                    continue

                asset_relative_path = scenes[band][composite_function].replace(Config.DATA_DIR, '')

                Asset(
                    collection_id=item_datacube,
                    band_id=band_model[0].id,
                    grs_schema_id=cube.grs_schema_id,
                    tile_id=tile_id,
                    collection_item_id=item_id,
                    url='{}'.format(asset_relative_path),
                    source=None,
                    raster_size_x=raster_size_schemas.raster_size_x,
                    raster_size_y=raster_size_schemas.raster_size_y,
                    raster_size_t=1,
                    chunk_size_x=raster_size_schemas.chunk_size_x,
                    chunk_size_y=raster_size_schemas.chunk_size_y,
                    chunk_size_t=1
                ).save(commit=False)

        db.session.commit()

    return quick_look_file


def publish_merge(bands, datacube, dataset, tile_id, period, date, scenes):
    """Generate quicklook and catalog warped datacube on database.

    TODO: Review it with publish_datacube
    """
    item_id = '{}_{}_{}'.format(datacube.id, tile_id, date)
    quick_look_name = '{}_{}_{}'.format(datacube.id, tile_id, date)

    quick_look_file = os.path.join(
        Config.DATA_DIR,
        'Repository/Warped/{}/{}/{}/{}'.format(
            datacube.id, tile_id, date, quick_look_name
        )
    )

    cube_bands = Band.query().filter(Band.collection_id == datacube.id).all()
    raster_size_schemas = datacube.raster_size_schemas

    ql_files = []
    for band in bands:
        ql_files.append(scenes['ARDfiles'][band])

    quick_look_file = generate_quick_look(quick_look_file, ql_files)

    Asset.query().filter(Asset.collection_item_id == item_id).delete()

    CollectionItem.query().filter(CollectionItem.id == item_id).delete()

    # Generate VI
    if VEGETATION_INDEX_BANDS <= set(scenes.keys()):
        evi_path = build_cube_path(datacube.id, 'evi', date, tile_id)
        ndvi_path = build_cube_path(datacube.id, 'ndvi', date, tile_id)

        generate_evi_ndvi(scenes['ARDfiles']['red'],
                          scenes['ARDfiles']['nir'],
                          scenes['ARDfiles']['blue'],
                          str(evi_path), str(ndvi_path))
        scenes['ARDfiles']['evi'] = str(evi_path)
        scenes['ARDfiles']['ndvi'] = str(ndvi_path)

    with db.session.begin_nested():
        CollectionItem(
            id=item_id,
            collection_id=datacube.id,
            grs_schema_id=datacube.grs_schema_id,
            tile_id=tile_id,
            item_date=date,
            composite_start=date,
            composite_end=period.split('_')[-1],
            quicklook=quick_look_file.replace(Config.DATA_DIR, ''),
            cloud_cover=scenes.get('cloudratio', 0),
            scene_type='WARPED',
            compressed_file=None
        ).save(commit=False)

        for band in scenes['ARDfiles']:
            band_model = list(filter(lambda b: b.common_name == band, cube_bands))

            # Band does not exists on model
            if not band_model:
                logging.warning('Band {} of {} does not exist on database'.format(band, datacube.id))
                continue

            asset_relative_path = scenes['ARDfiles'][band].replace(Config.DATA_DIR, '')

            Asset(
                collection_id=datacube.id,
                band_id=band_model[0].id,
                grs_schema_id=datacube.grs_schema_id,
                tile_id=tile_id,
                collection_item_id=item_id,
                url='{}'.format(asset_relative_path),
                source=None,
                raster_size_x=raster_size_schemas.raster_size_x,
                raster_size_y=raster_size_schemas.raster_size_y,
                raster_size_t=1,
                chunk_size_x=raster_size_schemas.chunk_size_x,
                chunk_size_y=raster_size_schemas.chunk_size_y,
                chunk_size_t=1
            ).save(commit=False)

    db.session.commit()

    return quick_look_file


def generate_quick_look(file_path, qlfiles):
    """Generate quicklook on disk."""
    with rasterio.open(qlfiles[0]) as src:
        profile = src.profile

    numlin = 768
    numcol = int(float(profile['width'])/float(profile['height'])*numlin)
    image = numpy.ones((numlin,numcol,len(qlfiles),), dtype=numpy.uint8)
    pngname = '{}.png'.format(file_path)

    nb = 0
    for file in qlfiles:
        with rasterio.open(file) as src:
            raster = src.read(1, out_shape=(numlin, numcol))

            # Rescale to 0-255 values
            nodata = raster <= 0
            if raster.min() != 0 or raster.max() != 0:
                raster = raster.astype(numpy.float32)/10000.*255.
                raster[raster > 255] = 255
            image[:, :, nb] = raster.astype(numpy.uint8) * numpy.invert(nodata)
            nb += 1

    write_png(pngname, image, transparent=(0, 0, 0))
    return pngname


def getMask(raster, dataset):
    """Retrieve and re-sample quality raster to well-known values used in Brazil Data Cube.

    We adopted the `Fmask <https://github.com/GERSL/Fmask>`_ (Function of Mask).
    TODO: Add paper/authors reference

    In the Fmask output product, the following classes are presented in a normative quality:
        - 0: Clear Land Pixel
        - 1: Clear Water Pixel
        - 2: Cloud Shadow
        - 3: Snow-ice
        - 4: Cloud
        - 255: no observation

    For satellite which does not supports these values, consider to expose individual values.
    For example:
        CBERS does not have `Snow-ice`, `Water` or `Cloud Shadow` pixel values. The following values are described
        in CBERS quality band:
        - `0`: Fill/Nodata. Re-sample to `No observation` (255);
        - `127: Valid Data. Re-sample to `Clear Land Pixel` (0);
        - `255`: Cloudy. Re-sample to `Cloud` (4)

    Args:
        raster - Raster with Quality band values
        satellite - Satellite Type

    Returns:
        Tuple containing formatted quality raster, efficacy and cloud ratio, respectively.
    """
    rastercm = raster
    if dataset == 'MOD13Q1' or dataset == 'MYD13Q1':
        # MOD13Q1 Pixel Reliability !!!!!!!!!!!!!!!!!!!!
        # Note that 1 was added to this image in downloadModis because of warping
        # Rank/Key Summary QA 		Description
        # -1 		Fill/No Data 	Not Processed
        # 0 		Good Data 		Use with confidence
        # 1 		Marginal data 	Useful, but look at other QA information
        # 2 		Snow/Ice 		Target covered with snow/ice
        # 3 		Cloudy 			Target not visible, covered with cloud
        lut = numpy.array([255, 0, 0, 2, 4], dtype=numpy.uint8)
        rastercm = numpy.take(lut, raster+1).astype(numpy.uint8)
    elif dataset == 'CBERS4_AWFI_L4_SR' or dataset == 'CBERS4_MUX_L4_SR':
        # Key Summary        QA Description
        #   0 Fill/No Data - Not Processed
        # 127 Good Data    - Use with confidence
        # 255 Cloudy       - Target not visible, covered with cloud
        lut = numpy.zeros(256, dtype=numpy.uint8)
        lut[0] = 255
        lut[127] = 0
        lut[255] = 4
        rastercm = numpy.take(lut, raster).astype(numpy.uint8)

    efficacy, cloudratio = _qa_statistics(rastercm)

    return rastercm.astype(numpy.uint8), efficacy, cloudratio


def _qa_statistics(raster) -> Tuple[float, float]:
    """Retrieve raster statistics efficacy and cloud ratio, based in Fmask values.

    Notes:
        Values 0 and 1 are considered `clear data`.
    """
    totpix = raster.size
    clearpix = numpy.count_nonzero(raster < 2)
    cloudpix = numpy.count_nonzero(raster > 1)
    imagearea = clearpix+cloudpix
    cloudratio = 100
    if imagearea != 0:
        cloudratio = round(100.*cloudpix/imagearea, 1)
    efficacy = round(100.*clearpix/totpix, 2)

    return efficacy, cloudratio


def generate_evi_ndvi(red_band_path: str, nir_band_path: str, blue_bland_path: str, evi_name_path: str, ndvi_name_path: str):
    """Generate Normalized Difference Vegetation Index (NDVI) and Enhanced Vegetation Index (EVI).

    Args:
        red_band_path: Path to the RED band
        nir_band_path: Path to the NIR band
        blue_bland_path: Path to the BLUE band
        evi_name_path: Path to save EVI file
        ndvi_name_path: Path to save NDVI file
    """
    with rasterio.open(nir_band_path) as ds_nir:
        nir = ds_nir.read(1)
        profile = ds_nir.profile
        nir_ma = numpy.ma.array(nir, mask=nir == profile['nodata'], fill_value=-9999)

        with rasterio.open(red_band_path) as ds_red:
            red = ds_red.read(1)
            red_ma = numpy.ma.array(red, mask=red == profile['nodata'], fill_value=-9999)

            # Calculate NDVI
            raster_ndvi = (10000. * ((nir_ma - red_ma) / (nir_ma + red_ma))).astype(numpy.int16)
            raster_ndvi[raster_ndvi == numpy.ma.masked] = profile['nodata']

            with rasterio.open(ndvi_name_path, 'w', **profile) as ds_ndvi:  # type of raster byte
                ds_ndvi.write(raster_ndvi, 1)

                with rasterio.open(blue_bland_path) as ds_blue:
                    blue = ds_blue.read(1)
                    blue_ma = numpy.ma.array(blue, mask=blue == profile['nodata'], fill_value=-9999)
                    # Calculate EVI
                    raster_evi = (10000. * 2.5 * (nir_ma - red_ma) / (nir_ma + 6. * red_ma - 7.5 * blue_ma + 10000.)).astype(numpy.int16)
                    raster_evi[raster_evi == numpy.ma.masked] = profile['nodata']

                    with rasterio.open(evi_name_path, 'w', **profile) as ds_evi:  # type of raster byte
                        ds_evi.write(raster_evi, 1)


def build_cube_path(datacube: str, band: str, period: str, tile_id: str) -> Path:
    """Retrieve the path to the Data cube file in Brazil Data Cube Cluster."""
    folder = 'Warped'
    date = period

    fragments = DataCubeFragments(datacube)

    file_name = '{}_{}_{}_{}.tif'.format(datacube, tile_id, period, band)

    if fragments.composite_function != 'IDENTITY':  # For cube with temporal composition
        folder = 'Mosaic'

    return Path(Config.DATA_DIR) / 'Repository' / folder / datacube / tile_id / date / file_name<|MERGE_RESOLUTION|>--- conflicted
+++ resolved
@@ -169,7 +169,6 @@
     return '{}_{}'.format(cube, func)
 
 
-<<<<<<< HEAD
 def save_as_cog(destination: str, raster, mode='w', **profile):
     """Save the raster file as Cloud Optimized GeoTIFF.
 
@@ -192,28 +191,17 @@
 
 
 def merge(merge_file: str, assets: List[dict], cols: int, rows: int, bands, **kwargs):
-=======
-def merge(merge_file: str, assets: List[dict], **kwargs):
->>>>>>> 309f0c8e
     """Apply datacube merge scenes.
 
     TODO: Describe how it works.
 
     Args:
-<<<<<<< HEAD
         merge_file: Path to store data cube merge
         assets: List of collections assets during period
         cols: Number of cols for Raster
         rows: Number of rows for Raster
         bands: List of bands from current merge date.
         **kwargs: Extra properties
-=======
-        warped_datacube - Warped data cube name
-        tile_id - Tile Id of merge
-        assets - List of collections assets during periods
-        period - Data cube merge period.
-        **kwargs - Extra properties
->>>>>>> 309f0c8e
     """
     nodata = kwargs.get('nodata', -9999)
     xmin = kwargs.get('xmin')
@@ -545,9 +533,6 @@
     output_name = output_name.replace(datacube, stack_datacube)
 
     cube_file = absolute_prefix_path / '{}/{}/{}/{}.tif'.format(stack_datacube, tile_id, period, output_name)
-    
-    # Create directory
-    cube_file.parent.mkdir(parents=True, exist_ok=True)
 
     # Create directory
     cube_file.parent.mkdir(parents=True, exist_ok=True)
