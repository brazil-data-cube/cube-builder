--- conflicted
+++ resolved
@@ -130,7 +130,6 @@
     pattern = fields.String(required=False, allow_none=False)
     band_map = fields.Dict(required=False, allow_none=False)
     channel_limits = fields.List(
-<<<<<<< HEAD
         fields.List(fields.Integer, required=True, validate=validate.Length(min=2, max=2)),
         required=False,
         validate=validate.Length(min=3, max=3)
@@ -141,16 +140,9 @@
 
     Use to specify which key described in STAC Item Asset contains the ``zip`` file.
     Defaults to ``None``."""
-=======
-        fields.List(fields.Float, many=True, validate=fields.Length(equal=2)),
-        required=False,
-        allow_none=False,
-        validate=fields.Length(min=1, max=3)
-    )
     combined = fields.Boolean(required=False, allow_none=False)
     resampling = fields.String(required=False, allow_none=False, default="nearest")
     scale = fields.Nested(CustomScaleSchema, required=False, allow_none=False)
->>>>>>> 41336795
 
 
 class DataCubeForm(Schema):
