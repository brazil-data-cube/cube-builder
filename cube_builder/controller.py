#
# This file is part of Cube Builder.
# Copyright (C) 2022 INPE.
#
# This program is free software: you can redistribute it and/or modify
# it under the terms of the GNU General Public License as published by
# the Free Software Foundation, either version 3 of the License, or
# (at your option) any later version.
#
# This program is distributed in the hope that it will be useful,
# but WITHOUT ANY WARRANTY; without even the implied warranty of
# MERCHANTABILITY or FITNESS FOR A PARTICULAR PURPOSE. See the
# GNU General Public License for more details.
#
# You should have received a copy of the GNU General Public License
# along with this program. If not, see <https://www.gnu.org/licenses/gpl-3.0.html>.
#


"""Define Cube Builder business interface."""
from copy import deepcopy
from datetime import datetime
from typing import Tuple, Union

# 3rdparty
import sqlalchemy
from bdc_catalog.models import (Band, BandSRC, Collection, CompositeFunction, GridRefSys, Item, MimeType, Quicklook,
                                ResolutionUnit, SpatialRefSys, Tile, db)
from rasterio.crs import CRS
from geoalchemy2 import func
from werkzeug.exceptions import NotFound, abort

from .constants import (CLEAR_OBSERVATION_ATTRIBUTES, CLEAR_OBSERVATION_NAME, COG_MIME_TYPE, DATASOURCE_ATTRIBUTES,
                        PROVENANCE_ATTRIBUTES, PROVENANCE_NAME, TOTAL_OBSERVATION_ATTRIBUTES, TOTAL_OBSERVATION_NAME,
                        IDENTITY)
from .forms import CollectionForm
from .grids import create_grids
from .models import Activity, CubeParameters
from .utils import get_srid_column
from .utils.image import validate_merges
from .utils.processing import get_cube_parts, get_or_create_model
from .utils.serializer import Serializer
from .utils.timeline import Timeline


class CubeController:
    """Define Cube Builder interface for data cube creation."""

    @staticmethod
    def get_cube_or_404(cube_id: Union[int, str] = None):
        """Try to retrieve a data cube on database and raise 404 when not found."""
        return Collection.get_by_id(cube_id)

    @classmethod
    def get_or_create_band(cls, cube, name, common_name, min_value, max_value,
                           nodata, data_type, resolution_x, resolution_y, scale,
                           resolution_unit_id, mime_type_id, description=None, scale_add=0) -> Band:
        """Get or try to create a data cube band on database.

        Notes:
            When band not found, it adds a new Band object to the SQLAlchemy db.session.
            You may need to commit the session after execution.

        Returns:
            A SQLAlchemy band object.
        """
        where = dict(
            collection_id=cube,
            name=name
        )

        defaults = dict(
            min_value=min_value,
            max_value=max_value,
            nodata=nodata,
            data_type=data_type,
            description=description,
            scale_mult=scale,
            scale_add=scale_add,
            mime_type_id=mime_type_id,
            common_name=common_name,
            resolution_unit_id=resolution_unit_id
        )

        band, created = get_or_create_model(Band, defaults=defaults, **where)
        if created:
            band.add_eo_meta(resolution_x=resolution_x, resolution_y=resolution_y)

        return band

    @staticmethod
    def _validate_band_metadata(metadata: dict, band_map: dict) -> dict:
        bands = []

        for band in metadata['expression']['bands']:
            bands.append(band_map[band].id)

        metadata['expression']['bands'] = bands

        return metadata

    @classmethod
    def _create_cube_definition(cls, cube_id: str, params: dict) -> dict:
        """Create a data cube definition.

        Basically, the definition consists in `Collection` and `Band` attributes.

        Note:
            It does not try to create when data cube already exists.

        Args:
            cube_id - Data cube
            params - Dict of required values to create data cube. See @validators.py

        Returns:
            A serialized data cube information.
        """
        cube_parts = get_cube_parts(cube_id)

        function = cube_parts.composite_function

        cube_id = cube_parts.datacube

        cube = Collection.query().filter(Collection.name == cube_id, Collection.version == str(params['version'])).first()

        grs = GridRefSys.query().filter(GridRefSys.name == params['grs']).first()

        if grs is None:
            abort(404, f'Grid {params["grs"]} not found.')

        cube_function = CompositeFunction.query().filter(CompositeFunction.alias == function).first()

        if cube_function is None:
            abort(404, f'Function {function} not found.')

        data = dict(name='Meter', symbol='m')
        resolution_meter, _ = get_or_create_model(ResolutionUnit, defaults=data, symbol='m')

        mime_type, _ = get_or_create_model(MimeType, defaults=dict(name=COG_MIME_TYPE), name=COG_MIME_TYPE)

        if cube is None:
            cube = Collection(
                name=cube_id,
                title=params['title'],
                temporal_composition_schema=params['temporal_composition'] if function != IDENTITY else None,
                composite_function_id=cube_function.id,
                grs=grs,
                metadata_=params['metadata'],
                category=params.get('category') or 'eo',
                description=params['description'],
                collection_type='cube',
                is_available=params.get('public', False),
                version=params['version'],
                keywords=params.get('keywords'),
                summaries=params.get('summaries'),
            )

            cube.save(commit=False)

            bands = []

            default_bands = (CLEAR_OBSERVATION_NAME.lower(), TOTAL_OBSERVATION_NAME.lower(), PROVENANCE_NAME.lower())

            band_map = dict()

            for band in params['bands']:
                name = band['name'].strip()

                if name in default_bands:
                    continue

                is_not_cloud = params['quality_band'] != band['name'] if params.get('quality_band') is not None else False

                data_type = band['data_type']

                band_model = Band(
                    name=name,
                    common_name=band['common_name'],
                    collection=cube,
                    min_value=-10000 if band.get('metadata') else 0,
                    max_value=10000,
                    nodata=band['nodata'],
                    scale_mult=0.0001 if is_not_cloud else 1,
                    scale_add=params.get('scale_add'),
                    data_type=data_type,
                    resolution_unit_id=resolution_meter.id,
                    description='',
                    mime_type_id=mime_type.id
                )

                band_model.add_eo_meta(resolution_x=params['resolution'], resolution_y=params['resolution'])

                if band.get('metadata'):
                    band_model.metadata_.update(cls._validate_band_metadata(deepcopy(band['metadata']), band_map))

                band_model.save(commit=False)
                bands.append(band_model)

                band_map[name] = band_model

                if band_model.metadata_ and band_model.metadata_.get('expression'):
                    for _band_origin_id in band_model.metadata_['expression']['bands']:
                        band_provenance = BandSRC(band_src_id=_band_origin_id, band_id=band_model.id)
                        band_provenance.save(commit=False)

            quicklook = Quicklook(red=band_map[params['bands_quicklook'][0]].id,
                                  green=band_map[params['bands_quicklook'][1]].id,
                                  blue=band_map[params['bands_quicklook'][2]].id,
                                  collection=cube)

            quicklook.save(commit=False)

        default_params = dict(
            metadata_=params['parameters']
        )

        cube.item_assets = _make_item_assets(cube)

        default_params['metadata_']['quality_band'] = params['quality_band']
        cube_parameters, _ = get_or_create_model(CubeParameters, defaults=default_params, collection_id=cube.id)
        db.session.add(cube_parameters)

        # Create default Cube Bands
        if function != IDENTITY:
            _ = cls.get_or_create_band(cube.id, **CLEAR_OBSERVATION_ATTRIBUTES, mime_type_id=mime_type.id,
                                       resolution_unit_id=resolution_meter.id,
                                       resolution_x=params['resolution'], resolution_y=params['resolution'])
            _ = cls.get_or_create_band(cube.id, **TOTAL_OBSERVATION_ATTRIBUTES, mime_type_id=mime_type.id,
                                       resolution_unit_id=resolution_meter.id,
                                       resolution_x=params['resolution'], resolution_y=params['resolution'])

            if function in ('STK', 'LCF'):
                _ = cls.get_or_create_band(cube.id, **PROVENANCE_ATTRIBUTES, mime_type_id=mime_type.id,
                                           resolution_unit_id=resolution_meter.id,
                                           resolution_x=params['resolution'], resolution_y=params['resolution'])

        if params.get('is_combined') and function != 'MED':
            _ = cls.get_or_create_band(cube.id, **DATASOURCE_ATTRIBUTES, mime_type_id=mime_type.id,
                                       resolution_unit_id=resolution_meter.id,
                                       resolution_x=params['resolution'], resolution_y=params['resolution'])

        return CollectionForm().dump(cube)

    @classmethod
    def create(cls, params):
        """Create a data cube definition.

        Note:
            If you provide a data cube with composite function like MED, STK, it creates
            the cube metadata Identity and the given function name.

        Returns:
             Tuple with serialized cube and HTTP Status code, respectively.
        """
        cube_name = '{}_{}'.format(
            params['datacube'],
            int(params['resolution'])
        )

        params['bands'].extend(params['indexes'])

        with db.session.begin_nested(), db.session.no_autoflush:
            # Create data cube Identity
            cube = cls._create_cube_definition(cube_name, params)

            cube_serialized = [cube]

            if params['composite_function'] != IDENTITY:
                step = params['temporal_composition']['step']
                unit = params['temporal_composition']['unit'][0].upper()
                temporal_str = f'{step}{unit}'

                cube_name_composite = f'{cube_name}_{temporal_str}_{params["composite_function"]}'

                # Create data cube with temporal composition
                cube_composite = cls._create_cube_definition(cube_name_composite, params)
                cube_serialized.append(cube_composite)

        db.session.commit()

        return cube_serialized, 201

    @classmethod
    def update(cls, cube_id: int, params):
        """Update data cube definition.

        Returns:
             Tuple with serialized cube and HTTP Status code, respectively.
        """
        with db.session.begin_nested():
            cube = cls.get_cube_or_404(cube_id=cube_id)

            cube.title = params.get('title') or cube.title
            cube._metadata = params.get('metadata') or cube._metadata
            cube.description = params.get('description') or cube.description
            cube.is_public = params.get('public') or cube.is_public

            if params.get('bands'):
                band_map = {b.id: b for b in cube.bands}
                for band_meta in params['bands']:
                    if band_meta.get('id') not in band_map or band_meta.get('collection_id') != cube.id:
                        abort(400, f'Band "{band_meta.get("id")}" does not belongs to cube "{cube.name}-{cube.version}"')

                    band_ctx = band_map[band_meta['id']]
                    for prop, value in band_meta.items():
                        setattr(band_ctx, prop, value)

        db.session.commit()

        return {'message': 'Updated cube!'}, 200

    @classmethod
    def get_cube(cls, cube_id: int):
        """Retrieve a data cube definition metadata."""
        cube = cls.get_cube_or_404(cube_id=int(cube_id))

        dump_cube = Serializer.serialize(cube)
        dump_cube['bands'] = [Serializer.serialize(b) for b in cube.bands]
        dump_cube['quicklook'] = [
            list(filter(lambda b: b.id == cube.quicklook[0].red, cube.bands))[0].name,
            list(filter(lambda b: b.id == cube.quicklook[0].green, cube.bands))[0].name,
            list(filter(lambda b: b.id == cube.quicklook[0].blue, cube.bands))[0].name
        ]
        dump_cube['extent'] = None
        dump_cube['grid'] = cube.grs.name
        dump_cube['composite_function'] = dict(
            name=cube.composite_function.name,
            description=cube.composite_function.description,
            alias=cube.composite_function.alias,
        )

        # Retrieve Item Start/End Date
        # This step is required since the default generation trigger
        # does not compute stats when is_available = False
        stats = (
            db.session
            .query(func.min(Item.start_date).label('start_date'),
                   func.max(Item.start_date).label('end_date'))
            .filter(Item.collection_id == cube.id)
            .first()
        )
        if stats:
            dump_cube['start_date'] = stats.start_date
            dump_cube['end_date'] = stats.end_date

        return dump_cube, 200

    @classmethod
    def list_cubes(cls):
        """Retrieve the list of data cubes from Brazil Data Cube database."""
        cubes = Collection.query().filter(Collection.collection_type == 'cube').all()

        serializer = CollectionForm()

        list_cubes = []

        for cube in cubes:
            cube_dict = serializer.dump(cube)

            # list_tasks = list_pending_tasks() + list_running_tasks()
            # count_tasks = len(list(filter(lambda t: t['collection_id'] == cube.name, list_tasks)))
            count_tasks = 0

            cube_dict['status'] = 'Finished' if count_tasks == 0 else 'Pending'

            list_cubes.append(cube_dict)

        return list_cubes, 200

    @classmethod
    def get_cube_status(cls, cube_name: str):
        """Retrieve a data cube status, which includes total items, tiles, etc."""
        cube = cls.get_cube_or_404(cube_name)

        dates = (
            db.session.query(
                sqlalchemy.func.min(Activity.created), sqlalchemy.func.max(Activity.created)
            )
            .filter(Activity.collection_id == cube_name)
            .first()
        )

        count_items = Item.query().filter(Item.collection_id == cube.id).count()

        count_tasks = 0

        count_acts_errors = (
            db.session.query(Activity.id)
            .filter(
                Activity.collection_id == cube.name,
                Activity.status == 'FAILURE'
            )
            .count()
        )

        count_acts_success = (
            db.session.query(Activity.id)
            .filter(
                Activity.collection_id == cube.name,
                Activity.status == 'SUCCESS'
            )
            .count()
        )

        if count_tasks > 0:
            return dict(
                finished=False,
                done=count_acts_success,
                not_done=count_tasks,
                error=count_acts_errors
            )

        return dict(
            finished=True,
            start_date=str(dates[0]),
            last_date=str(dates[1]),
            done=count_acts_success,
            error=count_acts_errors,
            collection_item=count_items
        )

    @classmethod
    def list_tiles_cube(cls, cube_id: int, only_ids=False):
        """Retrieve all tiles (as GeoJSON) that belongs to a data cube."""
        features = db.session.query(
            Item.tile_id,
            Tile,
            func.ST_AsGeoJSON(Item.bbox, 6, 3).cast(sqlalchemy.JSON).label('geom')
        ).distinct(Item.tile_id).filter(Item.collection_id == cube_id, Item.tile_id == Tile.id).all()

        return [feature.Tile.name if only_ids else feature.geom for feature in features], 200

    @classmethod
    def maestro(cls, datacube, collections, tiles, start_date, end_date, **properties):
        """Search and Dispatch datacube generation on cluster.

        Args:
            datacube - Data cube name.
            collections - List of collections used to generate datacube.
            tiles - List of tiles to generate.
            start_date - Start period
            end_date - End period
            **properties - Additional properties used on datacube generation, such bands and cache.
        """
        from .maestro import Maestro

        maestro = Maestro(datacube, collections, tiles, start_date, end_date, **properties)

        maestro.orchestrate()

        maestro.dispatch_celery()

        return dict(ok=True)

    @classmethod
    def check_for_invalid_merges(cls, cube_id: str, tile_id: str, start_date: str,
                                 end_date: str) -> Tuple[dict, int]:
        """List merge files used in data cube and check for invalid scenes.

        Args:
            cube_id: Data cube name
            tile_id: Brazil Data Cube Tile identifier
            start_date: Activity start date (period)
            end_date: Activity End (period)

        Returns:
            List of Images used in period
        """
        cube = cls.get_cube_or_404(cube_id=cube_id)

        if not cube:
            raise NotFound('Cube {} not found'.format(cube_id))

        # TODO validate schema to avoid start/end too abroad
        identity = cube.composite_function.alias == IDENTITY

        res = Activity.list_merge_files(cube.name, tile_id, start_date[:10], end_date[:10], identity)

        result = validate_merges(res)

        return result, 200

    @classmethod
    def generate_periods(cls, schema, step, unit, start_date=None, last_date=None, cycle=None, intervals=None):
        """Generate data cube periods using temporal composition schema.

        Args:
            schema: Temporal Schema (continuous, cyclic)
            step: Temporal Step
            unit: Temporal Unit (day, month, year)
            start_date: Start date offset. Default is '2016-01-01'.
            last_date: End data offset. Default is '2019-12-31'

        Returns:
            List of periods between start/last date
        """
        start_date = datetime.strptime((start_date or '2016-01-01')[:10], '%Y-%m-%d').date()
        last_date = datetime.strptime((last_date or '2019-12-31')[:10], '%Y-%m-%d').date()

        periods = Timeline(schema, start_date, last_date, unit, int(step), cycle, intervals).mount()

        return dict(
            timeline=[[str(period[0]), str(period[1])] for period in periods]
        )

    @classmethod
    def cube_meta(cls, cube_id: int):
        """Retrieve the data sets (collections) used to build the given data cube."""
        cube = cls.get_cube_or_404(cube_id=cube_id)

        activity = Activity.query().filter(Activity.collection_id == cube.name).first()

        cube_params = CubeParameters\
            .query()\
            .filter(CubeParameters.collection_id == cube.id)\
            .first_or_404(f'No data cube parameters for {cube.name}-{cube.version}')

        response = dict(**cube_params.metadata_)

        if activity is not None:
<<<<<<< HEAD
            response['collections'] = activity.args['datasets']
=======
            # TODO: Remove this activity dataset retrieval.
            # This is a workaround for deal with Cube Builder legacy versions. Will be removed soon
            response['collections'] = activity.args.get('datasets', activity.args.get('dataset'))
>>>>>>> 9ea01ad8

        return response, 200

    @classmethod
    def list_grs_schemas(cls):
        """Retrieve a list of available Grid Schema on Brazil Data Cube database."""
        schemas = GridRefSys.query().all()

        return [dict(**Serializer.serialize(schema), crs=schema.crs) for schema in schemas], 200

    @classmethod
    def get_grs_schema(cls, grs_id, bbox: Tuple[float, float, float, float] = None, tiles=None):
        """Retrieve a Grid Schema definition with tiles associated."""
        schema: GridRefSys = GridRefSys.query().filter(GridRefSys.id == grs_id).first()

        if schema is None:
            return 'GRS {} not found.'.format(grs_id), 404

        geom_table = schema.geom_table
        srid_column = get_srid_column(geom_table.c, default_srid=4326)
        where = []
        if bbox is not None:
            x_min, y_min, x_max, y_max = bbox
            where.append(
                func.ST_Intersects(
                    func.ST_MakeEnvelope(x_min, y_min, x_max, y_max, 4326),
                    func.ST_Transform(func.ST_SetSRID(geom_table.c.geom, srid_column), 4326)
                )
            )

        if tiles:
            where.append(geom_table.c.tile.in_(tiles))

        tiles = db.session.query(
            geom_table.c.tile,
            func.ST_AsGeoJSON(
                func.ST_Transform(
                    func.ST_SetSRID(geom_table.c.geom, srid_column),
                    4326
                ), 6, 3
            ).cast(sqlalchemy.JSON).label('geom_wgs84')
        ).filter(*where).all()

        dump_grs = Serializer.serialize(schema)
        dump_grs['tiles'] = [dict(id=t.tile, geom_wgs84=t.geom_wgs84) for t in tiles]

        return dump_grs, 200

    @classmethod
    def create_grs_schema(cls, names, description, projection, meridian, shape, tile_factor, bbox, srid=100001):
        """Create a Brazil Data Cube Grid Schema."""
        grid_mapping, proj4 = create_grids(names=names, projection=projection, meridian=meridian,
                                           shape=shape,
                                           bbox=bbox, srid=srid,
                                           tile_factor=tile_factor)

        for name in names:
            grid = grid_mapping[name]

            with db.session.begin_nested():
                crs = CRS.from_proj4(proj4)
                data = dict(
                    auth_name='Albers Equal Area',
                    auth_srid=srid,
                    srid=srid,
                    srtext=crs.to_wkt(),
                    proj4text=proj4
                )

                spatial_index, _ = get_or_create_model(SpatialRefSys, defaults=data, srid=srid)

                grs = GridRefSys.create_geometry_table(table_name=name,
                                                       features=grid['features'],
                                                       srid=srid)
                grs.description = description
                db.session.add(grs)
                for tile_obj in grid['tiles']:
                    tile = Tile(**tile_obj, grs=grs)
                    db.session.add(tile)
            db.session.commit()

        return 'Grids {} created with successfully'.format(names), 201

    @classmethod
    def list_cube_items(cls, cube_id: str, bbox: str = None, start: str = None,
                        end: str = None, tiles: str = None, page: int = 1, per_page: int = 10):
        """Retrieve all data cube items done."""
        _ = cls.get_cube_or_404(cube_id=cube_id)

        where = [
            Item.collection_id == cube_id,
            Tile.id == Item.tile_id
        ]

        # temporal filter
        if start:
            where.append(Item.start_date >= start)
        if end:
            where.append(Item.end_date <= end)

        # tile(string) filter
        if tiles:
            tiles = tiles.split(',') if isinstance(tiles, str) else tiles
            where.append(
                Tile.name.in_(tiles)
            )

        # spatial filter
        if bbox:
            xmin, ymin, xmax, ymax = [float(coord) for coord in bbox.split(',')]
            where.append(
                func.ST_Intersects(
                    func.ST_SetSRID(Item.bbox, 4326), func.ST_MakeEnvelope(xmin, ymin, xmax, ymax, 4326)
                )
            )

        paginator = db.session.query(Item).filter(
            *where
        ).order_by(Item.start_date.desc()).paginate(int(page), int(per_page), error_out=False)

        result = []
        for item in paginator.items:
            obj = Serializer.serialize(item)
            obj['bbox'] = None
            obj['footprint'] = None
            obj['tile_id'] = item.tile.name
            if item.assets.get('thumbnail'):
                obj['quicklook'] = item.assets['thumbnail']['href']
            del obj['assets']

            result.append(obj)

        return dict(
            items=result,
            page=page,
            per_page=page,
            total_items=paginator.total,
            total_pages=paginator.pages
        ), 200

    @classmethod
    def list_composite_functions(cls):
        """Retrieve a list of available Composite Functions on Brazil Data Cube database."""
        schemas = CompositeFunction.query().all()

        return [Serializer.serialize(schema) for schema in schemas], 200

    @classmethod
    def configure_parameters(cls, collection_id, **kwargs) -> dict:
        """Configure data cube parameters to be passed during the execution.

        Args:
            collection_id (int): Data Cube identifier
            **kwargs (dict): Map of values to be set as parameter.

        Returns:
            dict The serialized cube parameters instance object.
        """
        cube = CubeController.get_cube_or_404(cube_id=collection_id)

        defaults = dict(
            metadata_=kwargs
        )
        cube_parameters, _ = get_or_create_model(CubeParameters, defaults=defaults, collection_id=cube.id)

        with db.session.begin_nested():
            # We must create a new copy to make effect in SQLAlchemy
            meta = deepcopy(cube_parameters.metadata_)
            meta.update(**kwargs)
            cube_parameters.metadata_ = meta
            db.session.add(cube_parameters)

        db.session.commit()

        return Serializer.serialize(cube_parameters)

    @classmethod
    def summarize(cls, cube: Union[str, Collection]) -> dict:
        """Retrieve data cube summarization.

        This method consists in compute the tile statistics like total items per tile, etc.
        """
        if isinstance(cube, str):
            cube = CubeController.get_cube_or_404(cube_id=cube)

        summary_rows = (
            db.session.query(
                Tile.name.label('tile'), func.count(Item.name).label('total_items')
            )
            .join(Tile, Tile.id == Item.tile_id)
            .filter(Item.collection_id == cube.id)
            .group_by(Tile.name)
            .order_by(Tile.name)
            .all()
        )

        return {
            row.tile: row.total_items
            for row in summary_rows
        }


def _make_item_assets(cube: Collection) -> dict:
    definition = {}
    for band in cube.bands:
        definition[band.name] = dict(
            type=band.mime_type.name,
            title=band.description or f'Band {band.name}',
            roles=['data'],
        )

    if cube.quicklook:
        definition['thumbnail'] = dict(
            type='image/png',
            title='Thumbnail',
            roles=['thumbnail']
        )

    return definition<|MERGE_RESOLUTION|>--- conflicted
+++ resolved
@@ -26,8 +26,8 @@
 import sqlalchemy
 from bdc_catalog.models import (Band, BandSRC, Collection, CompositeFunction, GridRefSys, Item, MimeType, Quicklook,
                                 ResolutionUnit, SpatialRefSys, Tile, db)
+from geoalchemy2 import func
 from rasterio.crs import CRS
-from geoalchemy2 import func
 from werkzeug.exceptions import NotFound, abort
 
 from .constants import (CLEAR_OBSERVATION_ATTRIBUTES, CLEAR_OBSERVATION_NAME, COG_MIME_TYPE, DATASOURCE_ATTRIBUTES,
@@ -518,13 +518,7 @@
         response = dict(**cube_params.metadata_)
 
         if activity is not None:
-<<<<<<< HEAD
             response['collections'] = activity.args['datasets']
-=======
-            # TODO: Remove this activity dataset retrieval.
-            # This is a workaround for deal with Cube Builder legacy versions. Will be removed soon
-            response['collections'] = activity.args.get('datasets', activity.args.get('dataset'))
->>>>>>> 9ea01ad8
 
         return response, 200
 
