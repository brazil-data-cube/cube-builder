#
# This file is part of Cube Builder.
# Copyright (C) 2022 INPE.
#
# This program is free software: you can redistribute it and/or modify
# it under the terms of the GNU General Public License as published by
# the Free Software Foundation, either version 3 of the License, or
# (at your option) any later version.
#
# This program is distributed in the hope that it will be useful,
# but WITHOUT ANY WARRANTY; without even the implied warranty of
# MERCHANTABILITY or FITNESS FOR A PARTICULAR PURPOSE. See the
# GNU General Public License for more details.
#
# You should have received a copy of the GNU General Public License
# along with this program. If not, see <https://www.gnu.org/licenses/gpl-3.0.html>.
#


"""Define Cube Builder business interface."""
from copy import deepcopy
from datetime import datetime
from typing import Tuple, Union

# 3rdparty
import sqlalchemy
from bdc_catalog.models import (Band, BandSRC, Collection, CompositeFunction, GridRefSys, Item, MimeType, Quicklook,
                                ResolutionUnit, SpatialRefSys, Tile, db)
from geoalchemy2 import func
from rasterio.crs import CRS
from werkzeug.exceptions import NotFound, abort

from .constants import (CLEAR_OBSERVATION_ATTRIBUTES, CLEAR_OBSERVATION_NAME, COG_MIME_TYPE, DATASOURCE_ATTRIBUTES,
                        PROVENANCE_ATTRIBUTES, PROVENANCE_NAME, TOTAL_OBSERVATION_ATTRIBUTES, TOTAL_OBSERVATION_NAME)
from .forms import CollectionForm
from .grids import create_grids
from .models import Activity, CubeParameters
from .utils import get_srid_column
from .utils.image import validate_merges
from .utils.processing import get_cube_parts, get_or_create_model
from .utils.serializer import Serializer
from .utils.timeline import Timeline


class CubeController:
    """Define Cube Builder interface for data cube creation."""

    @staticmethod
    def get_cube_or_404(cube_id: Union[int, str] = None):
        """Try to retrieve a data cube on database and raise 404 when not found."""
        return Collection.get_by_id(cube_id)

    @classmethod
    def get_or_create_band(cls, cube, name, common_name, min_value, max_value,
                           nodata, data_type, resolution_x, resolution_y, scale,
                           resolution_unit_id, mime_type_id, description=None, scale_add=0) -> Band:
        """Get or try to create a data cube band on database.

        Notes:
            When band not found, it adds a new Band object to the SQLAlchemy db.session.
            You may need to commit the session after execution.

        Returns:
            A SQLAlchemy band object.
        """
        where = dict(
            collection_id=cube,
            name=name
        )

        defaults = dict(
            min_value=min_value,
            max_value=max_value,
            nodata=nodata,
            data_type=data_type,
            description=description,
            scale_mult=scale,
            scale_add=scale_add,
            mime_type_id=mime_type_id,
            common_name=common_name,
            resolution_unit_id=resolution_unit_id
        )

        band, created = get_or_create_model(Band, defaults=defaults, **where)
        if created:
            band.add_eo_meta(resolution_x=resolution_x, resolution_y=resolution_y)

        return band

    @staticmethod
    def _validate_band_metadata(metadata: dict, band_map: dict) -> dict:
        bands = []

        for band in metadata['expression']['bands']:
            bands.append(band_map[band].id)

        metadata['expression']['bands'] = bands

        return metadata

    @classmethod
    def _create_cube_definition(cls, cube_id: str, params: dict) -> dict:
        """Create a data cube definition.

        Basically, the definition consists in `Collection` and `Band` attributes.

        Note:
            It does not try to create when data cube already exists.

        Args:
            cube_id - Data cube
            params - Dict of required values to create data cube. See @validators.py

        Returns:
            A serialized data cube information.
        """
        cube_parts = get_cube_parts(cube_id)

        function = cube_parts.composite_function

        cube_id = cube_parts.datacube

        cube = Collection.query().filter(Collection.name == cube_id, Collection.version == str(params['version'])).first()

        grs = GridRefSys.query().filter(GridRefSys.name == params['grs']).first()

        if grs is None:
            abort(404, f'Grid {params["grs"]} not found.')

        cube_function = CompositeFunction.query().filter(CompositeFunction.alias == function).first()

        if cube_function is None:
            abort(404, f'Function {function} not found.')

        data = dict(name='Meter', symbol='m')
        resolution_meter, _ = get_or_create_model(ResolutionUnit, defaults=data, symbol='m')

        mime_type, _ = get_or_create_model(MimeType, defaults=dict(name=COG_MIME_TYPE), name=COG_MIME_TYPE)

        if cube is None:
            cube = Collection(
                name=cube_id,
                title=params['title'],
                temporal_composition_schema=params['temporal_composition'] if function != 'IDT' else None,
                composite_function_id=cube_function.id,
                grs=grs,
                metadata_=params['metadata'],
                category=params.get('category') or 'eo',
                description=params['description'],
                collection_type='cube',
                is_public=params.get('public', False),
                is_available=params.get('public', False),
                version=params['version'],
                keywords=params.get('keywords'),
                summaries=params.get('summaries'),
            )

            cube.save(commit=False)

            bands = []

            default_bands = (CLEAR_OBSERVATION_NAME.lower(), TOTAL_OBSERVATION_NAME.lower(), PROVENANCE_NAME.lower())

            band_map = dict()

            for band in params['bands']:
                name = band['name'].strip()

                if name in default_bands:
                    continue

                is_not_cloud = params['quality_band'] != band['name'] if params.get('quality_band') is not None else False

                data_type = band['data_type']

                band_model = Band(
                    name=name,
                    common_name=band['common_name'],
                    collection=cube,
                    min_value=-10000 if band.get('metadata') else 0,
                    max_value=10000,
                    nodata=band['nodata'],
                    scale_add=0.0001 if is_not_cloud else 1,
                    scale_mult=params.get('scale_mult'),
                    data_type=data_type,
                    resolution_unit_id=resolution_meter.id,
                    description='',
                    mime_type_id=mime_type.id
                )

                band_model.add_eo_meta(resolution_x=params['resolution'], resolution_y=params['resolution'])

                if band.get('metadata'):
                    band_model.metadata_.update(cls._validate_band_metadata(deepcopy(band['metadata']), band_map))

                band_model.save(commit=False)
                bands.append(band_model)

                band_map[name] = band_model

                if band_model.metadata_ and band_model.metadata_.get('expression'):
                    for _band_origin_id in band_model.metadata_['expression']['bands']:
                        band_provenance = BandSRC(band_src_id=_band_origin_id, band_id=band_model.id)
                        band_provenance.save(commit=False)

            quicklook = Quicklook(red=band_map[params['bands_quicklook'][0]].id,
                                  green=band_map[params['bands_quicklook'][1]].id,
                                  blue=band_map[params['bands_quicklook'][2]].id,
                                  collection=cube)

            quicklook.save(commit=False)

        default_params = dict(
            metadata_=params['parameters']
        )

        cube.item_assets = _make_item_assets(cube)

        default_params['metadata_']['quality_band'] = params['quality_band']
        cube_parameters, _ = get_or_create_model(CubeParameters, defaults=default_params, collection_id=cube.id)
        db.session.add(cube_parameters)

        # Create default Cube Bands
        if function != 'IDT':
            _ = cls.get_or_create_band(cube.id, **CLEAR_OBSERVATION_ATTRIBUTES, mime_type_id=mime_type.id,
                                       resolution_unit_id=resolution_meter.id,
                                       resolution_x=params['resolution'], resolution_y=params['resolution'])
            _ = cls.get_or_create_band(cube.id, **TOTAL_OBSERVATION_ATTRIBUTES, mime_type_id=mime_type.id,
                                       resolution_unit_id=resolution_meter.id,
                                       resolution_x=params['resolution'], resolution_y=params['resolution'])

            if function in ('STK', 'LCF'):
                _ = cls.get_or_create_band(cube.id, **PROVENANCE_ATTRIBUTES, mime_type_id=mime_type.id,
                                           resolution_unit_id=resolution_meter.id,
                                           resolution_x=params['resolution'], resolution_y=params['resolution'])

        if params.get('is_combined') and function != 'MED':
            _ = cls.get_or_create_band(cube.id, **DATASOURCE_ATTRIBUTES, mime_type_id=mime_type.id,
                                       resolution_unit_id=resolution_meter.id,
                                       resolution_x=params['resolution'], resolution_y=params['resolution'])

        return CollectionForm().dump(cube)

    @classmethod
    def create(cls, params):
        """Create a data cube definition.

        Note:
            If you provide a data cube with composite function like MED, STK, it creates
            the cube metadata Identity and the given function name.

        Returns:
             Tuple with serialized cube and HTTP Status code, respectively.
        """
        cube_name = '{}_{}'.format(
            params['datacube'],
            int(params['resolution'])
        )

        params['bands'].extend(params['indexes'])

        with db.session.begin_nested(), db.session.no_autoflush:
            # Create data cube Identity
            cube = cls._create_cube_definition(cube_name, params)

            cube_serialized = [cube]

            if params['composite_function'] != 'IDT':
                step = params['temporal_composition']['step']
                unit = params['temporal_composition']['unit'][0].upper()
                temporal_str = f'{step}{unit}'

                cube_name_composite = f'{cube_name}_{temporal_str}_{params["composite_function"]}'

                # Create data cube with temporal composition
                cube_composite = cls._create_cube_definition(cube_name_composite, params)
                cube_serialized.append(cube_composite)

        db.session.commit()

        return cube_serialized, 201

    @classmethod
    def update(cls, cube_id: int, params):
        """Update data cube definition.

        Returns:
             Tuple with serialized cube and HTTP Status code, respectively.
        """
        with db.session.begin_nested():
            cube = cls.get_cube_or_404(cube_id=cube_id)

            cube.title = params.get('title') or cube.title
            cube._metadata = params.get('metadata') or cube._metadata
            cube.description = params.get('description') or cube.description
            cube.is_public = params.get('public') or cube.is_public

            if params.get('bands'):
                band_map = {b.id: b for b in cube.bands}
                for band_meta in params['bands']:
                    if band_meta.get('id') not in band_map or band_meta.get('collection_id') != cube.id:
                        abort(400, f'Band "{band_meta.get("id")}" does not belongs to cube "{cube.name}-{cube.version}"')

                    band_ctx = band_map[band_meta['id']]
                    for prop, value in band_meta.items():
                        setattr(band_ctx, prop, value)

        db.session.commit()

        return {'message': 'Updated cube!'}, 200

    @classmethod
    def get_cube(cls, cube_id: int):
        """Retrieve a data cube definition metadata."""
        cube = cls.get_cube_or_404(cube_id=cube_id)

        dump_cube = Serializer.serialize(cube)
        dump_cube['bands'] = [Serializer.serialize(b) for b in cube.bands]
        dump_cube['quicklook'] = [
            list(filter(lambda b: b.id == cube.quicklook[0].red, cube.bands))[0].name,
            list(filter(lambda b: b.id == cube.quicklook[0].green, cube.bands))[0].name,
            list(filter(lambda b: b.id == cube.quicklook[0].blue, cube.bands))[0].name
        ]
        dump_cube['extent'] = None
        dump_cube['grid'] = cube.grs.name
        dump_cube['composite_function'] = cube.composite_function.name
        dump_cube['summary'] = cls.summarize(cube)

        return dump_cube, 200

    @classmethod
    def list_cubes(cls):
        """Retrieve the list of data cubes from Brazil Data Cube database."""
        cubes = Collection.query().filter(Collection.collection_type == 'cube').all()

        serializer = CollectionForm()

        list_cubes = []

        for cube in cubes:
            cube_dict = serializer.dump(cube)

            # list_tasks = list_pending_tasks() + list_running_tasks()
            # count_tasks = len(list(filter(lambda t: t['collection_id'] == cube.name, list_tasks)))
            count_tasks = 0

            cube_dict['status'] = 'Finished' if count_tasks == 0 else 'Pending'

            list_cubes.append(cube_dict)

        return list_cubes, 200

    @classmethod
    def get_cube_status(cls, cube_name: str) -> Tuple[dict, int]:
        """Retrieve a data cube status, which includes total items, tiles, etc."""
        cube = cls.get_cube_or_404(cube_name)

<<<<<<< HEAD
        dates = db.session.query(
            sqlalchemy.func.min(Activity.created), sqlalchemy.func.max(Activity.created)
        ).filter(Activity.collection_id == cube.name).first()

        count_items = Item.query().filter(Item.collection_id == cube.id).count()

=======
        dates = (
            db.session.query(
                sqlalchemy.func.min(Activity.created), sqlalchemy.func.max(Activity.created)
            )
            .filter(Activity.collection_id == cube_name)
            .first()
        )

        count_items = Item.query().filter(Item.collection_id == cube.id).count()
>>>>>>> 263e1a14
        count_tasks = 0

        count_acts_errors = (
            db.session.query(Activity.id)
            .filter(
                Activity.collection_id == cube.name,
                Activity.status == 'FAILURE'
            )
            .count()
        )

        count_acts_success = (
            db.session.query(Activity.id)
            .filter(
                Activity.collection_id == cube.name,
                Activity.status == 'SUCCESS'
            )
            .count()
        )

        if count_tasks > 0:
            return dict(
                finished=False,
                done=count_acts_success,
                not_done=count_tasks,
                error=count_acts_errors
            )

        return dict(
            finished=True,
            start_date=str(dates[0]),
            last_date=str(dates[1]),
            done=count_acts_success,
            error=count_acts_errors,
            collection_item=count_items
        )

    @classmethod
    def list_tiles_cube(cls, cube_id: int, only_ids=False):
        """Retrieve all tiles (as GeoJSON) that belongs to a data cube."""
        features = db.session.query(
            Item.tile_id,
            Tile,
            func.ST_AsGeoJSON(Item.geom, 6, 3).cast(sqlalchemy.JSON).label('geom')
        ).distinct(Item.tile_id).filter(Item.collection_id == cube_id, Item.tile_id == Tile.id).all()

        return [feature.Tile.name if only_ids else feature.geom for feature in features], 200

    @classmethod
    def maestro(cls, datacube, collections, tiles, start_date, end_date, **properties):
        """Search and Dispatch datacube generation on cluster.

        Args:
            datacube - Data cube name.
            collections - List of collections used to generate datacube.
            tiles - List of tiles to generate.
            start_date - Start period
            end_date - End period
            **properties - Additional properties used on datacube generation, such bands and cache.
        """
        from .maestro import Maestro

        maestro = Maestro(datacube, collections, tiles, start_date, end_date, **properties)

        maestro.orchestrate()

        maestro.dispatch_celery()

        return dict(ok=True)

    @classmethod
    def check_for_invalid_merges(cls, cube_id: str, tile_id: str, start_date: str, end_date: str) -> Tuple[dict, int]:
        """List merge files used in data cube and check for invalid scenes.

        Args:
            datacube: Data cube name
            tile: Brazil Data Cube Tile identifier
            start_date: Activity start date (period)
            end_date: Activity End (period)

        Returns:
            List of Images used in period
        """
        cube = cls.get_cube_or_404(cube_id=cube_id)

        if not cube:
            raise NotFound('Cube {} not found'.format(cube_id))

        # TODO validate schema to avoid start/end too abroad

        res = Activity.list_merge_files(cube.name, tile_id, start_date[:10], end_date[:10])

        result = validate_merges(res)

        return result, 200

    @classmethod
    def generate_periods(cls, schema, step, unit, start_date=None, last_date=None, cycle=None, intervals=None):
        """Generate data cube periods using temporal composition schema.

        Args:
            schema: Temporal Schema (continuous, cyclic)
            step: Temporal Step
            unit: Temporal Unit (day, month, year)
            start_date: Start date offset. Default is '2016-01-01'.
            last_date: End data offset. Default is '2019-12-31'

        Returns:
            List of periods between start/last date
        """
        start_date = datetime.strptime((start_date or '2016-01-01')[:10], '%Y-%m-%d').date()
        last_date = datetime.strptime((last_date or '2019-12-31')[:10], '%Y-%m-%d').date()

        periods = Timeline(schema, start_date, last_date, unit, int(step), cycle, intervals).mount()

        return dict(
            timeline=[[str(period[0]), str(period[1])] for period in periods]
        )

    @classmethod
    def cube_meta(cls, cube_id: int):
        """Retrieve the data sets (collections) used to build the given data cube."""
        cube = cls.get_cube_or_404(cube_id=cube_id)

        activity = Activity.query().filter(Activity.collection_id == cube.name).first()

        cube_params = CubeParameters\
            .query()\
            .filter(CubeParameters.collection_id == cube.id)\
            .first_or_404(f'No data cube parameters for {cube.name}-{cube.version}')

        response = dict(**cube_params.metadata_)

        if activity is not None:
            # TODO: Remove this activity dataset retrieval.
            # This is a workaround for deal with Cube Builder legacy versions. Will be removed soon
            response['collections'] = activity.args.get('dataset', activity.args.get('datasets'))

        return response, 200

    @classmethod
    def list_grs_schemas(cls):
        """Retrieve a list of available Grid Schema on Brazil Data Cube database."""
        schemas = GridRefSys.query().all()

        return [dict(**Serializer.serialize(schema), crs=schema.crs) for schema in schemas], 200

    @classmethod
    def get_grs_schema(cls, grs_id, bbox: Tuple[float, float, float, float] = None, tiles=None):
        """Retrieve a Grid Schema definition with tiles associated."""
        schema: GridRefSys = GridRefSys.query().filter(GridRefSys.id == grs_id).first()

        if schema is None:
            return 'GRS {} not found.'.format(grs_id), 404

        geom_table = schema.geom_table
        srid_column = get_srid_column(geom_table.c, default_srid=4326)
        where = []
        if bbox is not None:
            x_min, y_min, x_max, y_max = bbox
            where.append(
                func.ST_Intersects(
                    func.ST_MakeEnvelope(x_min, y_min, x_max, y_max, 4326),
                    func.ST_Transform(func.ST_SetSRID(geom_table.c.geom, srid_column), 4326)
                )
            )

        if tiles:
            where.append(geom_table.c.tile.in_(tiles))

        tiles = db.session.query(
            geom_table.c.tile,
            func.ST_AsGeoJSON(
                func.ST_Transform(
                    func.ST_SetSRID(geom_table.c.geom, srid_column),
                    4326
                ), 6, 3
            ).cast(sqlalchemy.JSON).label('geom_wgs84')
        ).filter(*where).all()

        dump_grs = Serializer.serialize(schema)
        dump_grs['tiles'] = [dict(id=t.tile, geom_wgs84=t.geom_wgs84) for t in tiles]

        return dump_grs, 200

    @classmethod
    def create_grs_schema(cls, names, description, projection, meridian, shape, tile_factor, bbox, srid=100001):
        """Create a Brazil Data Cube Grid Schema."""
        grid_mapping, proj4 = create_grids(names=names, projection=projection, meridian=meridian,
                                           shape=shape,
                                           bbox=bbox, srid=srid,
                                           tile_factor=tile_factor)

        for name in names:
            grid = grid_mapping[name]

            with db.session.begin_nested():
                crs = CRS.from_proj4(proj4)
                data = dict(
                    auth_name='Albers Equal Area',
                    auth_srid=srid,
                    srid=srid,
                    srtext=crs.to_wkt(),
                    proj4text=proj4
                )

                spatial_index, _ = get_or_create_model(SpatialRefSys, defaults=data, srid=srid)

                grs = GridRefSys.create_geometry_table(table_name=name,
                                                       features=grid['features'],
                                                       srid=srid)
                grs.description = description
                db.session.add(grs)
                for tile_obj in grid['tiles']:
                    tile = Tile(**tile_obj, grs=grs)
                    db.session.add(tile)
            db.session.commit()

        return 'Grids {} created with successfully'.format(names), 201

    @classmethod
    def list_cube_items(cls, cube_id: str, bbox: str = None, start: str = None,
                        end: str = None, tiles: str = None, page: int = 1, per_page: int = 10):
        """Retrieve all data cube items done."""
        cube = cls.get_cube_or_404(cube_id=cube_id)

        where = [
            Item.collection_id == cube_id,
            Tile.id == Item.tile_id
        ]

        # temporal filter
        if start:
            where.append(Item.start_date >= start)
        if end:
            where.append(Item.end_date <= end)

        # tile(string) filter
        if tiles:
            tiles = tiles.split(',') if isinstance(tiles, str) else tiles
            where.append(
                Tile.name.in_(tiles)
            )

        # spatial filter
        if bbox:
            xmin, ymin, xmax, ymax = [float(coord) for coord in bbox.split(',')]
            where.append(
                func.ST_Intersects(
                    func.ST_SetSRID(Item.geom, 4326), func.ST_MakeEnvelope(xmin, ymin, xmax, ymax, 4326)
                )
            )

        paginator = db.session.query(Item).filter(
            *where
        ).order_by(Item.start_date.desc()).paginate(int(page), int(per_page), error_out=False)

        result = []
        for item in paginator.items:
            obj = Serializer.serialize(item)
            obj['geom'] = None
            obj['min_convex_hull'] = None
            obj['tile_id'] = item.tile.name
            if item.assets.get('thumbnail'):
                obj['quicklook'] = item.assets['thumbnail']['href']
            del obj['assets']

            result.append(obj)

        return dict(
            items=result,
            page=page,
            per_page=page,
            total_items=paginator.total,
            total_pages=paginator.pages
        ), 200

    @classmethod
    def list_composite_functions(cls):
        """Retrieve a list of available Composite Functions on Brazil Data Cube database."""
        schemas = CompositeFunction.query().all()

        return [Serializer.serialize(schema) for schema in schemas], 200

    @classmethod
    def configure_parameters(cls, collection_id, **kwargs) -> dict:
        """Configure data cube parameters to be passed during the execution.

        Args:
            collection_id (int): Data Cube identifier
            **kwargs (dict): Map of values to be set as parameter.

        Returns:
            dict The serialized cube parameters instance object.
        """
        cube = CubeController.get_cube_or_404(cube_id=collection_id)

        defaults = dict(
            metadata_=kwargs
        )
        cube_parameters, _ = get_or_create_model(CubeParameters, defaults=defaults, collection_id=cube.id)

        with db.session.begin_nested():
            # We must create a new copy to make effect in SQLAlchemy
            meta = deepcopy(cube_parameters.metadata_)
            meta.update(**kwargs)
            cube_parameters.metadata_ = meta
            db.session.add(cube_parameters)

        db.session.commit()

        return Serializer.serialize(cube_parameters)

<<<<<<< HEAD

def _make_item_assets(cube: Collection) -> dict:
    definition = {}
    for band in cube.bands:
        definition[band.name] = dict(
            type=band.mime_type.name,
            title=band.description,
            roles=['data'],
        )

    if cube.quicklook:
        definition['thumbnail'] = dict(
            type='image/png',
            title='Thumbnail',
            roles=['thumbnail']
        )

    return definition
=======
    @classmethod
    def summarize(cls, cube: Union[str, Collection]) -> dict:
        """Retrieve data cube summarization.

        This method consists in compute the tile statistics like total items per tile, etc.
        """
        if isinstance(cube, str):
            cube = CubeController.get_cube_or_404(cube_id=cube)

        summary_rows = (
            db.session.query(
                Tile.name.label('tile'), func.count(Item.name).label('total_items')
            )
            .join(Tile, Tile.id == Item.tile_id)
            .filter(Item.collection_id == cube.id)
            .group_by(Tile.name)
            .order_by(Tile.name)
            .all()
        )

        return {
            row.tile: row.total_items
            for row in summary_rows
        }
>>>>>>> 263e1a14
<|MERGE_RESOLUTION|>--- conflicted
+++ resolved
@@ -180,8 +180,8 @@
                     min_value=-10000 if band.get('metadata') else 0,
                     max_value=10000,
                     nodata=band['nodata'],
-                    scale_add=0.0001 if is_not_cloud else 1,
-                    scale_mult=params.get('scale_mult'),
+                    scale_mult=0.0001 if is_not_cloud else 1,
+                    scale_add=params.get('scale_add'),
                     data_type=data_type,
                     resolution_unit_id=resolution_meter.id,
                     description='',
@@ -324,7 +324,6 @@
         dump_cube['extent'] = None
         dump_cube['grid'] = cube.grs.name
         dump_cube['composite_function'] = cube.composite_function.name
-        dump_cube['summary'] = cls.summarize(cube)
 
         return dump_cube, 200
 
@@ -355,14 +354,6 @@
         """Retrieve a data cube status, which includes total items, tiles, etc."""
         cube = cls.get_cube_or_404(cube_name)
 
-<<<<<<< HEAD
-        dates = db.session.query(
-            sqlalchemy.func.min(Activity.created), sqlalchemy.func.max(Activity.created)
-        ).filter(Activity.collection_id == cube.name).first()
-
-        count_items = Item.query().filter(Item.collection_id == cube.id).count()
-
-=======
         dates = (
             db.session.query(
                 sqlalchemy.func.min(Activity.created), sqlalchemy.func.max(Activity.created)
@@ -372,7 +363,7 @@
         )
 
         count_items = Item.query().filter(Item.collection_id == cube.id).count()
->>>>>>> 263e1a14
+
         count_tasks = 0
 
         count_acts_errors = (
@@ -686,7 +677,31 @@
 
         return Serializer.serialize(cube_parameters)
 
-<<<<<<< HEAD
+    @classmethod
+    def summarize(cls, cube: Union[str, Collection]) -> dict:
+        """Retrieve data cube summarization.
+
+        This method consists in compute the tile statistics like total items per tile, etc.
+        """
+        if isinstance(cube, str):
+            cube = CubeController.get_cube_or_404(cube_id=cube)
+
+        summary_rows = (
+            db.session.query(
+                Tile.name.label('tile'), func.count(Item.name).label('total_items')
+            )
+            .join(Tile, Tile.id == Item.tile_id)
+            .filter(Item.collection_id == cube.id)
+            .group_by(Tile.name)
+            .order_by(Tile.name)
+            .all()
+        )
+
+        return {
+            row.tile: row.total_items
+            for row in summary_rows
+        }
+
 
 def _make_item_assets(cube: Collection) -> dict:
     definition = {}
@@ -704,30 +719,4 @@
             roles=['thumbnail']
         )
 
-    return definition
-=======
-    @classmethod
-    def summarize(cls, cube: Union[str, Collection]) -> dict:
-        """Retrieve data cube summarization.
-
-        This method consists in compute the tile statistics like total items per tile, etc.
-        """
-        if isinstance(cube, str):
-            cube = CubeController.get_cube_or_404(cube_id=cube)
-
-        summary_rows = (
-            db.session.query(
-                Tile.name.label('tile'), func.count(Item.name).label('total_items')
-            )
-            .join(Tile, Tile.id == Item.tile_id)
-            .filter(Item.collection_id == cube.id)
-            .group_by(Tile.name)
-            .order_by(Tile.name)
-            .all()
-        )
-
-        return {
-            row.tile: row.total_items
-            for row in summary_rows
-        }
->>>>>>> 263e1a14
+    return definition