--- conflicted
+++ resolved
@@ -32,12 +32,8 @@
 from werkzeug.exceptions import NotFound, abort
 
 from .constants import (CLEAR_OBSERVATION_ATTRIBUTES, CLEAR_OBSERVATION_NAME, COG_MIME_TYPE, DATASOURCE_ATTRIBUTES,
-<<<<<<< HEAD
                         PROVENANCE_ATTRIBUTES, PROVENANCE_NAME, TOTAL_OBSERVATION_ATTRIBUTES, TOTAL_OBSERVATION_NAME,
                         IDENTITY)
-=======
-                        PROVENANCE_ATTRIBUTES, PROVENANCE_NAME, TOTAL_OBSERVATION_ATTRIBUTES, TOTAL_OBSERVATION_NAME)
->>>>>>> 86eab4c7
 from .forms import CollectionForm
 from .grids import create_grids
 from .models import Activity, CubeParameters
@@ -122,7 +118,11 @@
         """
         function = params['composite_function']
 
-        cube = Collection.query().filter(Collection.name == cube_id, Collection.version == str(params['version'])).first()
+        cube = (
+            Collection.query()
+            .filter(Collection.identifier == f'{cube_id}-{params["version"]}')
+            .first()
+        )
 
         grs = GridRefSys.query().filter(GridRefSys.name == params['grs']).first()
 
@@ -260,10 +260,10 @@
 
         params['bands'].extend(params['indexes'])
 
-        with db.session.begin_nested(), db.session.no_autoflush:
+        with db.session.begin_nested():
             # Create data cube Identity
             identity_params = deepcopy(params)
-            identity_params['composite_function'] = 'IDT'
+            identity_params['composite_function'] = IDENTITY
             cube = cls._create_cube_definition(cube_identity, identity_params)
 
             cube_serialized = [cube]
@@ -340,6 +340,8 @@
         ]
         dump_cube['extent'] = None
         dump_cube['grid'] = cube.grs.name
+        dump_cube['composite_function'] = cube.composite_function.name
+        dump_cube['summary'] = cls.summarize(cube)
         dump_cube['composite_function'] = dict(
             name=cube.composite_function.name,
             description=cube.composite_function.description,
