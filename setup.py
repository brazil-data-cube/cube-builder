#
# This file is part of Python Module for Cube Builder.
# Copyright (C) 2019-2020 INPE.
#
# Cube Builder is free software; you can redistribute it and/or modify it
# under the terms of the MIT License; see LICENSE file for more details.
#

"""Python Module for Cube Builder."""

import os

from setuptools import find_packages, setup

readme = open('README.rst').read()

history = open('CHANGES.rst').read()

docs_require = [
    'Sphinx>=2.1.2',
    'sphinx_rtd_theme',
    'sphinx-copybutton',
]

tests_require = [
    'coverage>=4.5',
    'coveralls>=1.8',
    'pytest>=5.2',
    'pytest-cov>=2.8',
    'pytest-pep8>=1.0',
    'pydocstyle>=4.0',
    'isort>4.3',
    'check-manifest>=0.40',
]

histogram_require = [
    'scikit-image>=0.18,<1'
]

extras_require = {
    'docs': docs_require,
    'tests': tests_require,
    'histogram': histogram_require
}

extras_require['all'] = [ req for exts, reqs in extras_require.items() for req in reqs ]

setup_requires = []

install_requires = [
<<<<<<< HEAD
    'bdc-catalog @ git+git://github.com/brazil-data-cube/bdc-catalog.git@v0.8.1#egg=bdc-catalog',
=======
    'bdc-catalog @ git+git://github.com/brazil-data-cube/bdc-catalog.git@v0.8.0#egg=bdc-catalog',
>>>>>>> 94ba5add
    'celery[librabbitmq]>=4.3.0,<5',
    'Flask>=1.1.1,<2',
    'marshmallow-sqlalchemy>=0.19.0,<1',
    'numpy>=1.17.2',
    'numpngw>=0.0.8',
    'python-dateutil>=2.8,<3',
    'rasterio[s3]>=1.1.2,<2',
    'requests>=2.25.1',
    'rio_cogeo>=1.1,<2',
    'shapely>=1.7,<2',
    'SQLAlchemy-Utils>=0.34.2,<1',
    'stac.py==0.9.0.post5',
    'bdc-auth-client @ git+git://github.com/brazil-data-cube/bdc-auth-client.git@v0.2.1#egg=bdc-auth-client'
]

packages = find_packages()

with open(os.path.join('cube_builder', 'version.py'), 'rt') as fp:
    g = {}
    exec(fp.read(), g)
    version = g['__version__']

setup(
    name='cube-builder',
    version=version,
    description=__doc__,
    long_description=readme + '\n\n' + history,
    keywords=('Cube Builder', 'Datacube', ),
    license='MIT',
    author='Brazil Data Cube Team',
    author_email='brazildatacube@inpe.br',
    url='https://github.com/brazil-data-cube/cube-builder',
    packages=packages,
    zip_safe=False,
    include_package_data=True,
    platforms='any',
    entry_points={
        'bdc_db.alembic': [
            'cube_builder = cube_builder:alembic'
        ],
        'bdc_db.models': [
            'cube_builder = cube_builder.models'
        ],
        'bdc_db.namespaces': [
            'cube_builder = cube_builder.config:Config.ACTIVITIES_SCHEMA'
        ],
        'console_scripts': [
            'cube-builder = cube_builder.cli:cli'
        ]
    },
    extras_require=extras_require,
    install_requires=install_requires,
    setup_requires=setup_requires,
    tests_require=tests_require,
    classifiers=[
        'Development Status :: 1 - Planning',
        'Environment :: Web Environment',
        'Intended Audience :: Education',
        'Intended Audience :: Science/Research',
        'License :: OSI Approved :: MIT License',
        'Operating System :: OS Independent',
        'Programming Language :: Python :: 3 :: Only',
        'Topic :: Scientific/Engineering :: GIS',
        'Topic :: Software Development :: Libraries :: Python Modules',
    ],
)<|MERGE_RESOLUTION|>--- conflicted
+++ resolved
@@ -48,11 +48,7 @@
 setup_requires = []
 
 install_requires = [
-<<<<<<< HEAD
     'bdc-catalog @ git+git://github.com/brazil-data-cube/bdc-catalog.git@v0.8.1#egg=bdc-catalog',
-=======
-    'bdc-catalog @ git+git://github.com/brazil-data-cube/bdc-catalog.git@v0.8.0#egg=bdc-catalog',
->>>>>>> 94ba5add
     'celery[librabbitmq]>=4.3.0,<5',
     'Flask>=1.1.1,<2',
     'marshmallow-sqlalchemy>=0.19.0,<1',
