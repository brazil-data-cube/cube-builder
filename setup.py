#
# This file is part of Cube Builder.
# Copyright (C) 2022 INPE.
#
# This program is free software: you can redistribute it and/or modify
# it under the terms of the GNU General Public License as published by
# the Free Software Foundation, either version 3 of the License, or
# (at your option) any later version.
#
# This program is distributed in the hope that it will be useful,
# but WITHOUT ANY WARRANTY; without even the implied warranty of
# MERCHANTABILITY or FITNESS FOR A PARTICULAR PURPOSE. See the
# GNU General Public License for more details.
#
# You should have received a copy of the GNU General Public License
# along with this program. If not, see <https://www.gnu.org/licenses/gpl-3.0.html>.
#

"""Python Module for Cube Builder."""

import os

from setuptools import find_packages, setup

readme = open('README.rst').read()

history = open('CHANGES.rst').read()

docs_require = [
    'Sphinx>=2.1.2',
    'sphinx_rtd_theme',
    'sphinx-copybutton',
]

tests_require = [
    'coverage>=4.5',
    'coveralls>=1.8',
    'pytest>=5.2',
    'pytest-cov>=2.8',
    'pytest-pep8>=1.0',
    'pydocstyle>=4.0',
    'isort>4.3',
    'check-manifest>=0.40',
]

histogram_require = [
    'scikit-image>=0.18,<1'
]

extras_require = {
    'docs': docs_require,
    'tests': tests_require,
    'histogram': histogram_require,
    'amqp': [
        'amqp>=5.0'
    ]
}

extras_require['all'] = [req for exts, reqs in extras_require.items() for req in reqs]

setup_requires = []

install_requires = [
    'bdc-auth-client @ git+https://github.com/brazil-data-cube/bdc-auth-client.git@v0.4.3#egg=bdc-auth-client',
    'bdc-catalog @ git+https://github.com/brazil-data-cube/bdc-catalog.git@v1.0.2#egg=bdc-catalog',
    'celery>=5.2',  # For PEP517
    # Remove Flask 2.3 limitation due warnings related dependencies (flask-redoc)
    "Flask>=1.1.1,<2.3",
    'flask-redoc>=0.2.1',
    'marshmallow-sqlalchemy>=0.19.0,<0.30',
    'numpy>=1.17.2',
    'numpngw>=0.0.8',
    'python-dateutil>=2.8,<3',
    'pyproj>=3.4,<3.6',
    'pystac-client>0.3,<1.0',
    'rasterio[s3]>=1.3',
    'requests>=2.25.1',
    'rio_cogeo==3.0.2',
    'shapely>=1.7,<2',
    'SQLAlchemy-Utils>=0.34.2,<1',
<<<<<<< HEAD
=======
    'pystac-client>=0.5',
    'MarkupSafe==2.0.1',
    'bdc-auth-client @ git+https://github.com/brazil-data-cube/bdc-auth-client.git@v0.2.1#egg=bdc-auth-client',
    # 3rdparty deps
    'pydantic<2',
>>>>>>> 41336795
]

packages = find_packages()

with open(os.path.join('cube_builder', 'version.py'), 'rt') as fp:
    g = {}
    exec(fp.read(), g)
    version = g['__version__']

setup(
    name='cube-builder',
    version=version,
    description=__doc__,
    long_description=readme + '\n\n' + history,
    keywords=['Cube Builder', 'Datacube'],
    license='GPLv3',
    author='Brazil Data Cube Team',
    author_email='brazildatacube@inpe.br',
    url='https://github.com/brazil-data-cube/cube-builder',
    packages=packages,
    zip_safe=False,
    include_package_data=True,
    platforms='any',
    entry_points={
        'bdc_db.alembic': [
            'cube_builder = cube_builder:alembic'
        ],
        'bdc_db.models': [
            'cube_builder = cube_builder.models'
        ],
        'bdc_db.namespaces': [
            'cube_builder = cube_builder.config:Config.ACTIVITIES_SCHEMA'
        ],
        'console_scripts': [
            'cube-builder = cube_builder.cli:cli'
        ]
    },
    extras_require=extras_require,
    install_requires=install_requires,
    setup_requires=setup_requires,
    tests_require=tests_require,
    classifiers=[
        'Development Status :: 1 - Stable',
        'Environment :: Web Environment',
        'Intended Audience :: Education',
        'Intended Audience :: Science/Research',
        'License :: OSI Approved :: GPL v3 License',
        'Operating System :: OS Independent',
        'Programming Language :: Python :: 3 :: Only',
        'Topic :: Scientific/Engineering :: GIS',
        'Topic :: Software Development :: Libraries :: Python Modules',
    ],
)<|MERGE_RESOLUTION|>--- conflicted
+++ resolved
@@ -78,14 +78,8 @@
     'rio_cogeo==3.0.2',
     'shapely>=1.7,<2',
     'SQLAlchemy-Utils>=0.34.2,<1',
-<<<<<<< HEAD
-=======
-    'pystac-client>=0.5',
-    'MarkupSafe==2.0.1',
-    'bdc-auth-client @ git+https://github.com/brazil-data-cube/bdc-auth-client.git@v0.2.1#egg=bdc-auth-client',
     # 3rdparty deps
     'pydantic<2',
->>>>>>> 41336795
 ]
 
 packages = find_packages()
